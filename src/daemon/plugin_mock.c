--- conflicted
+++ resolved
@@ -26,11 +26,10 @@
 
 #include "plugin.h"
 
-<<<<<<< HEAD
 #if HAVE_LIBKSTAT
 kstat_ctl_t *kc = NULL;
 #endif /* HAVE_LIBKSTAT */
-=======
+
 char hostname_g[] = "example.com";
 
 int plugin_register_complex_config (const char *type, int (*callback) (oconfig_item_t *))
@@ -57,7 +56,6 @@
 {
   return ENOTSUP;
 }
->>>>>>> bb715b67
 
 void plugin_log (int level, char const *format, ...)
 {
