/**
 * collectd - src/python.c
 * Copyright (C) 2009  Sven Trenkel
 *
 * Permission is hereby granted, free of charge, to any person obtaining a
 * copy of this software and associated documentation files (the "Software"),
 * to deal in the Software without restriction, including without limitation
 * the rights to use, copy, modify, merge, publish, distribute, sublicense,
 * and/or sell copies of the Software, and to permit persons to whom the
 * Software is furnished to do so, subject to the following conditions:
 *
 * The above copyright notice and this permission notice shall be included in
 * all copies or substantial portions of the Software.
 *
 * THE SOFTWARE IS PROVIDED "AS IS", WITHOUT WARRANTY OF ANY KIND, EXPRESS OR
 * IMPLIED, INCLUDING BUT NOT LIMITED TO THE WARRANTIES OF MERCHANTABILITY,
 * FITNESS FOR A PARTICULAR PURPOSE AND NONINFRINGEMENT. IN NO EVENT SHALL THE
 * AUTHORS OR COPYRIGHT HOLDERS BE LIABLE FOR ANY CLAIM, DAMAGES OR OTHER
 * LIABILITY, WHETHER IN AN ACTION OF CONTRACT, TORT OR OTHERWISE, ARISING
 * FROM, OUT OF OR IN CONNECTION WITH THE SOFTWARE OR THE USE OR OTHER
 * DEALINGS IN THE SOFTWARE.
 *
 * Authors:
 *   Sven Trenkel <collectd at semidefinite.de>  
 **/

#include <Python.h>
#include <structmember.h>

#include <signal.h>
#if HAVE_PTHREAD_H
# include <pthread.h>
#endif

#include "collectd.h"
#include "common.h"

#include "cpython.h"

typedef struct cpy_callback_s {
	char *name;
	PyObject *callback;
	PyObject *data;
	struct cpy_callback_s *next;
} cpy_callback_t;

static char log_doc[] = "This function sends a string to all logging plugins.";

static char get_ds_doc[] = "get_dataset(name) -> definition\n"
		"\n"
		"Returns the definition of a dataset specified by name.\n"
		"\n"
		"'name' is a string specifying the dataset to query.\n"
		"'definition' is a list of 4-tuples. Every tuple represents a \n"
		"    data source within the data set and its 4 values are the \n"
		"    name, type, min and max value.\n"
		"    'name' is a string.\n"
		"    'type' is a string that is equal to either DS_TYPE_COUNTER,\n"
		"        DS_TYPE_GAUGE, DS_TYPE_DERIVE or DS_TYPE_ABSOLUTE.\n"
		"    'min' and 'max' are either a float or None.";

static char flush_doc[] = "flush([plugin][, timeout][, identifier]) -> None\n"
		"\n"
		"Flushes the cache of another plugin.";

static char unregister_doc[] = "Unregisters a callback. This function needs exactly one parameter either\n"
		"the function to unregister or the callback identifier to unregister.";

static char reg_log_doc[] = "register_log(callback[, data][, name]) -> identifier\n"
		"\n"
		"Register a callback function for log messages.\n"
		"\n"
		"'callback' is a callable object that will be called every time something\n"
		"    is logged.\n"
		"'data' is an optional object that will be passed back to the callback\n"
		"    function every time it is called.\n"
		"'name' is an optional identifier for this callback. The default name\n"
		"    is 'python.<module>'.\n"
		"    Every callback needs a unique identifier, so if you want to\n"
		"    register this callback multiple time from the same module you need\n"
		"    to specify a name here.\n"
		"'identifier' is the full identifier assigned to this callback.\n"
		"\n"
		"The callback function will be called with two or three parameters:\n"
		"severity: An integer that should be compared to the LOG_ constants.\n"
		"message: The text to be logged.\n"
		"data: The optional data parameter passed to the register function.\n"
		"    If the parameter was omitted it will be omitted here, too.";

static char reg_init_doc[] = "register_init(callback[, data][, name]) -> identifier\n"
		"\n"
		"Register a callback function that will be executed once after the config.\n"
		"file has been read, all plugins heve been loaded and the collectd has\n"
		"forked into the background.\n"
		"\n"
		"'callback' is a callable object that will be executed.\n"
		"'data' is an optional object that will be passed back to the callback\n"
		"    function when it is called.\n"
		"'name' is an optional identifier for this callback. The default name\n"
		"    is 'python.<module>'.\n"
		"    Every callback needs a unique identifier, so if you want to\n"
		"    register this callback multiple time from the same module you need\n"
		"    to specify a name here.\n"
		"'identifier' is the full identifier assigned to this callback.\n"
		"\n"
		"The callback function will be called without parameters, except for\n"
		"data if it was supplied.";

static char reg_config_doc[] = "register_config(callback[, data][, name]) -> identifier\n"
		"\n"
		"Register a callback function for config file entries.\n"
		"'callback' is a callable object that will be called for every config block.\n"
		"'data' is an optional object that will be passed back to the callback\n"
		"    function every time it is called.\n"
		"'name' is an optional identifier for this callback. The default name\n"
		"    is 'python.<module>'.\n"
		"    Every callback needs a unique identifier, so if you want to\n"
		"    register this callback multiple time from the same module you need\n"
		"    to specify a name here.\n"
		"'identifier' is the full identifier assigned to this callback.\n"
		"\n"
		"The callback function will be called with one or two parameters:\n"
		"config: A Config object.\n"
		"data: The optional data parameter passed to the register function.\n"
		"    If the parameter was omitted it will be omitted here, too.";

static char reg_read_doc[] = "register_read(callback[, interval][, data][, name]) -> identifier\n"
		"\n"
		"Register a callback function for reading data. It will just be called\n"
		"in a fixed interval to signal that it's time to dispatch new values.\n"
		"'callback' is a callable object that will be called every time something\n"
		"    is logged.\n"
		"'interval' is the number of seconds between between calls to the callback\n"
		"    function. Full float precision is supported here.\n"
		"'data' is an optional object that will be passed back to the callback\n"
		"    function every time it is called.\n"
		"'name' is an optional identifier for this callback. The default name\n"
		"    is 'python.<module>'.\n"
		"    Every callback needs a unique identifier, so if you want to\n"
		"    register this callback multiple time from the same module you need\n"
		"    to specify a name here.\n"
		"'identifier' is the full identifier assigned to this callback.\n"
		"\n"
		"The callback function will be called without parameters, except for\n"
		"data if it was supplied.";

static char reg_write_doc[] = "register_write(callback[, data][, name]) -> identifier\n"
		"\n"
		"Register a callback function to receive values dispatched by other plugins.\n"
		"'callback' is a callable object that will be called every time a value\n"
		"    is dispatched.\n"
		"'data' is an optional object that will be passed back to the callback\n"
		"    function every time it is called.\n"
		"'name' is an optional identifier for this callback. The default name\n"
		"    is 'python.<module>'.\n"
		"    Every callback needs a unique identifier, so if you want to\n"
		"    register this callback multiple time from the same module you need\n"
		"    to specify a name here.\n"
		"'identifier' is the full identifier assigned to this callback.\n"
		"\n"
		"The callback function will be called with one or two parameters:\n"
		"values: A Values object which is a copy of the dispatched values.\n"
		"data: The optional data parameter passed to the register function.\n"
		"    If the parameter was omitted it will be omitted here, too.";

static char reg_notification_doc[] = "register_notification(callback[, data][, name]) -> identifier\n"
		"\n"
		"Register a callback function for notifications.\n"
		"'callback' is a callable object that will be called every time a notification\n"
		"    is dispatched.\n"
		"'data' is an optional object that will be passed back to the callback\n"
		"    function every time it is called.\n"
		"'name' is an optional identifier for this callback. The default name\n"
		"    is 'python.<module>'.\n"
		"    Every callback needs a unique identifier, so if you want to\n"
		"    register this callback multiple time from the same module you need\n"
		"    to specify a name here.\n"
		"'identifier' is the full identifier assigned to this callback.\n"
		"\n"
		"The callback function will be called with one or two parameters:\n"
		"notification: A copy of the notification that was dispatched.\n"
		"data: The optional data parameter passed to the register function.\n"
		"    If the parameter was omitted it will be omitted here, too.";

static char reg_flush_doc[] = "register_flush(callback[, data][, name]) -> identifier\n"
		"\n"
		"Register a callback function for flush messages.\n"
		"'callback' is a callable object that will be called every time a plugin\n"
		"    requests a flush for either this or all plugins.\n"
		"'data' is an optional object that will be passed back to the callback\n"
		"    function every time it is called.\n"
		"'name' is an optional identifier for this callback. The default name\n"
		"    is 'python.<module>'.\n"
		"    Every callback needs a unique identifier, so if you want to\n"
		"    register this callback multiple time from the same module you need\n"
		"    to specify a name here.\n"
		"'identifier' is the full identifier assigned to this callback.\n"
		"\n"
		"The callback function will be called with two or three parameters:\n"
		"timeout: Indicates that only data older than 'timeout' seconds is to\n"
		"    be flushed.\n"
		"id: Specifies which values are to be flushed.\n"
		"data: The optional data parameter passed to the register function.\n"
		"    If the parameter was omitted it will be omitted here, too.";

static char reg_shutdown_doc[] = "register_shutdown(callback[, data][, name]) -> identifier\n"
		"\n"
		"Register a callback function for collectd shutdown.\n"
		"'callback' is a callable object that will be called once collectd is\n"
		"    shutting down.\n"
		"'data' is an optional object that will be passed back to the callback\n"
		"    function if it is called.\n"
		"'name' is an optional identifier for this callback. The default name\n"
		"    is 'python.<module>'.\n"
		"    Every callback needs a unique identifier, so if you want to\n"
		"    register this callback multiple time from the same module you need\n"
		"    to specify a name here.\n"
		"'identifier' is the full identifier assigned to this callback.\n"
		"\n"
		"The callback function will be called with no parameters except for\n"
		"    data if it was supplied.";


static int do_interactive = 0;

/* This is our global thread state. Python saves some stuff in thread-local
 * storage. So if we allow the interpreter to run in the background
 * (the scriptwriters might have created some threads from python), we have
 * to save the state so we can resume it later after shutdown. */

static PyThreadState *state;

static PyObject *sys_path, *cpy_format_exception;

static cpy_callback_t *cpy_config_callbacks;
static cpy_callback_t *cpy_init_callbacks;
static cpy_callback_t *cpy_shutdown_callbacks;

static void cpy_destroy_user_data(void *data) {
	cpy_callback_t *c = data;
	free(c->name);
	Py_DECREF(c->callback);
	Py_XDECREF(c->data);
	free(c);
}

/* You must hold the GIL to call this function!
 * But if you managed to extract the callback parameter then you probably already do. */

static void cpy_build_name(char *buf, size_t size, PyObject *callback, const char *name) {
	const char *module = NULL;
	PyObject *mod = NULL;
	
	if (name != NULL) {
		snprintf(buf, size, "python.%s", name);
		return;
	}
	
	mod = PyObject_GetAttrString(callback, "__module__"); /* New reference. */
	if (mod != NULL)
		module = cpy_unicode_or_bytes_to_string(&mod);
	
	if (module != NULL) {
		snprintf(buf, size, "python.%s", module);
		Py_XDECREF(mod);
		PyErr_Clear();
		return;
	}
	Py_XDECREF(mod);
	
	snprintf(buf, size, "python.%p", callback);
	PyErr_Clear();
}

void cpy_log_exception(const char *context) {
	int l = 0, i;
	const char *typename = NULL, *message = NULL;
	PyObject *type, *value, *traceback, *tn, *m, *list;
	
	PyErr_Fetch(&type, &value, &traceback);
	PyErr_NormalizeException(&type, &value, &traceback);
	if (type == NULL) return;
	tn = PyObject_GetAttrString(type, "__name__"); /* New reference. */
	m = PyObject_Str(value); /* New reference. */
	if (tn != NULL)
		typename = cpy_unicode_or_bytes_to_string(&tn);
	if (m != NULL)
		message = cpy_unicode_or_bytes_to_string(&m);
	if (typename == NULL)
		typename = "NamelessException";
	if (message == NULL)
		message = "N/A";
	Py_BEGIN_ALLOW_THREADS
	ERROR("Unhandled python exception in %s: %s: %s", context, typename, message);
	Py_END_ALLOW_THREADS
	Py_XDECREF(tn);
	Py_XDECREF(m);
	if (!cpy_format_exception || !traceback) {
		PyErr_Clear();
		Py_DECREF(type);
		Py_XDECREF(value);
		Py_XDECREF(traceback);
		return;
	}
	list = PyObject_CallFunction(cpy_format_exception, "NNN", type, value, traceback); /* New reference. Steals references from "type", "value" and "traceback". */
	if (list)
		l = PyObject_Length(list);

	for (i = 0; i < l; ++i) {
		PyObject *line;
		char const *msg;
		char *cpy;

		line = PyList_GET_ITEM(list, i); /* Borrowed reference. */
		Py_INCREF(line);

		msg = cpy_unicode_or_bytes_to_string(&line);
		Py_DECREF(line);
		if (msg == NULL)
			continue;

		cpy = strdup(msg);
		if (cpy == NULL)
			continue;

		if (cpy[strlen(cpy) - 1] == '\n')
			cpy[strlen(cpy) - 1] = 0;

		Py_BEGIN_ALLOW_THREADS
		ERROR("%s", cpy);
		Py_END_ALLOW_THREADS

		free(cpy);
	}

	Py_XDECREF(list);
	PyErr_Clear();
}

static int cpy_read_callback(user_data_t *data) {
	cpy_callback_t *c = data->data;
	PyObject *ret;

	CPY_LOCK_THREADS
		ret = PyObject_CallFunctionObjArgs(c->callback, c->data, (void *) 0); /* New reference. */
		if (ret == NULL) {
			cpy_log_exception("read callback");
		} else {
			Py_DECREF(ret);
		}
	CPY_RELEASE_THREADS
	if (ret == NULL)
		return 1;
	return 0;
}

static int cpy_write_callback(const data_set_t *ds, const value_list_t *value_list, user_data_t *data) {
	int i;
	cpy_callback_t *c = data->data;
	PyObject *ret, *list, *temp, *dict = NULL;
	Values *v;

	CPY_LOCK_THREADS
		list = PyList_New(value_list->values_len); /* New reference. */
		if (list == NULL) {
			cpy_log_exception("write callback");
			CPY_RETURN_FROM_THREADS 0;
		}
		for (i = 0; i < value_list->values_len; ++i) {
			if (ds->ds[i].type == DS_TYPE_COUNTER) {
				if ((long) value_list->values[i].counter == value_list->values[i].counter)
					PyList_SetItem(list, i, PyInt_FromLong(value_list->values[i].counter));
				else
					PyList_SetItem(list, i, PyLong_FromUnsignedLongLong(value_list->values[i].counter));
			} else if (ds->ds[i].type == DS_TYPE_GAUGE) {
				PyList_SetItem(list, i, PyFloat_FromDouble(value_list->values[i].gauge));
			} else if (ds->ds[i].type == DS_TYPE_DERIVE) {
				if ((long) value_list->values[i].derive == value_list->values[i].derive)
					PyList_SetItem(list, i, PyInt_FromLong(value_list->values[i].derive));
				else
					PyList_SetItem(list, i, PyLong_FromLongLong(value_list->values[i].derive));
			} else if (ds->ds[i].type == DS_TYPE_ABSOLUTE) {
				if ((long) value_list->values[i].absolute == value_list->values[i].absolute)
					PyList_SetItem(list, i, PyInt_FromLong(value_list->values[i].absolute));
				else
					PyList_SetItem(list, i, PyLong_FromUnsignedLongLong(value_list->values[i].absolute));
			} else {
				Py_BEGIN_ALLOW_THREADS
				ERROR("cpy_write_callback: Unknown value type %d.", ds->ds[i].type);
				Py_END_ALLOW_THREADS
				Py_DECREF(list);
				CPY_RETURN_FROM_THREADS 0;
			}
			if (PyErr_Occurred() != NULL) {
				cpy_log_exception("value building for write callback");
				Py_DECREF(list);
				CPY_RETURN_FROM_THREADS 0;
			}
		}
		dict = PyDict_New();  /* New reference. */
		if (value_list->meta) {
			int num;
			char **table;
			meta_data_t *meta = value_list->meta;

			num = meta_data_toc(meta, &table);
			for (i = 0; i < num; ++i) {
				int type;
				char *string;
				int64_t si;
				uint64_t ui;
				double d;
				_Bool b;
				
				type = meta_data_type(meta, table[i]);
				if (type == MD_TYPE_STRING) {
					if (meta_data_get_string(meta, table[i], &string))
						continue;
					temp = cpy_string_to_unicode_or_bytes(string);  /* New reference. */
					free(string);
					PyDict_SetItemString(dict, table[i], temp);
					Py_XDECREF(temp);
				} else if (type == MD_TYPE_SIGNED_INT) {
					if (meta_data_get_signed_int(meta, table[i], &si))
						continue;
					temp = PyObject_CallFunctionObjArgs((void *) &SignedType, PyLong_FromLongLong(si), (void *) 0);  /* New reference. */
					PyDict_SetItemString(dict, table[i], temp);
					Py_XDECREF(temp);
				} else if (type == MD_TYPE_UNSIGNED_INT) {
					if (meta_data_get_unsigned_int(meta, table[i], &ui))
						continue;
					temp = PyObject_CallFunctionObjArgs((void *) &UnsignedType, PyLong_FromUnsignedLongLong(ui), (void *) 0);  /* New reference. */
					PyDict_SetItemString(dict, table[i], temp);
					Py_XDECREF(temp);
				} else if (type == MD_TYPE_DOUBLE) {
					if (meta_data_get_double(meta, table[i], &d))
						continue;
					temp = PyFloat_FromDouble(d);  /* New reference. */
					PyDict_SetItemString(dict, table[i], temp);
					Py_XDECREF(temp);
				} else if (type == MD_TYPE_BOOLEAN) {
					if (meta_data_get_boolean(meta, table[i], &b))
						continue;
					if (b)
						PyDict_SetItemString(dict, table[i], Py_True);
					else
						PyDict_SetItemString(dict, table[i], Py_False);
				}
				free(table[i]);
			}
			free(table);
		}
		v = (Values *) Values_New(); /* New reference. */
		sstrncpy(v->data.host, value_list->host, sizeof(v->data.host));
		sstrncpy(v->data.type, value_list->type, sizeof(v->data.type));
		sstrncpy(v->data.type_instance, value_list->type_instance, sizeof(v->data.type_instance));
		sstrncpy(v->data.plugin, value_list->plugin, sizeof(v->data.plugin));
		sstrncpy(v->data.plugin_instance, value_list->plugin_instance, sizeof(v->data.plugin_instance));
		v->data.time = CDTIME_T_TO_DOUBLE(value_list->time);
		v->interval = CDTIME_T_TO_DOUBLE(value_list->interval);
		Py_CLEAR(v->values);
		v->values = list;
		Py_CLEAR(v->meta);
		v->meta = dict;  /* Steals a reference. */
		ret = PyObject_CallFunctionObjArgs(c->callback, v, c->data, (void *) 0); /* New reference. */
		Py_XDECREF(v);
		if (ret == NULL) {
			cpy_log_exception("write callback");
		} else {
			Py_DECREF(ret);
		}
	CPY_RELEASE_THREADS
	return 0;
}

static int cpy_notification_callback(const notification_t *notification, user_data_t *data) {
	cpy_callback_t *c = data->data;
	PyObject *ret, *notify;
	Notification *n;

	CPY_LOCK_THREADS
		notify = Notification_New(); /* New reference. */
		n = (Notification *) notify;
		sstrncpy(n->data.host, notification->host, sizeof(n->data.host));
		sstrncpy(n->data.type, notification->type, sizeof(n->data.type));
		sstrncpy(n->data.type_instance, notification->type_instance, sizeof(n->data.type_instance));
		sstrncpy(n->data.plugin, notification->plugin, sizeof(n->data.plugin));
		sstrncpy(n->data.plugin_instance, notification->plugin_instance, sizeof(n->data.plugin_instance));
		n->data.time = CDTIME_T_TO_DOUBLE(notification->time);
		sstrncpy(n->message, notification->message, sizeof(n->message));
		n->severity = notification->severity;
		ret = PyObject_CallFunctionObjArgs(c->callback, n, c->data, (void *) 0); /* New reference. */
		Py_XDECREF(notify);
		if (ret == NULL) {
			cpy_log_exception("notification callback");
		} else {
			Py_DECREF(ret);
		}
	CPY_RELEASE_THREADS
	return 0;
}

static void cpy_log_callback(int severity, const char *message, user_data_t *data) {
	cpy_callback_t * c = data->data;
	PyObject *ret, *text;

	CPY_LOCK_THREADS
	text = cpy_string_to_unicode_or_bytes(message);  /* New reference. */
	if (c->data == NULL)
		ret = PyObject_CallFunction(c->callback, "iN", severity, text); /* New reference. Steals a reference from "text". */
	else
		ret = PyObject_CallFunction(c->callback, "iNO", severity, text, c->data); /* New reference. Steals a reference from "text". */

	if (ret == NULL) {
		/* FIXME */
		/* Do we really want to trigger a log callback because a log callback failed?
		 * Probably not. */
		PyErr_Print();
		/* In case someone wanted to be clever, replaced stderr and failed at that. */
		PyErr_Clear();
	} else {
		Py_DECREF(ret);
	}
	CPY_RELEASE_THREADS
}

static void cpy_flush_callback(int timeout, const char *id, user_data_t *data) {
	cpy_callback_t * c = data->data;
	PyObject *ret, *text;

	CPY_LOCK_THREADS
	text = cpy_string_to_unicode_or_bytes(id);
	if (c->data == NULL)
		ret = PyObject_CallFunction(c->callback, "iN", timeout, text); /* New reference. */
	else
		ret = PyObject_CallFunction(c->callback, "iNO", timeout, text, c->data); /* New reference. */

	if (ret == NULL) {
		cpy_log_exception("flush callback");
	} else {
		Py_DECREF(ret);
	}
	CPY_RELEASE_THREADS
}

static PyObject *cpy_register_generic(cpy_callback_t **list_head, PyObject *args, PyObject *kwds) {
	char buf[512];
	cpy_callback_t *c;
	char *name = NULL;
	PyObject *callback = NULL, *data = NULL, *mod = NULL;
	static char *kwlist[] = {"callback", "data", "name", NULL};
	
	if (PyArg_ParseTupleAndKeywords(args, kwds, "O|Oet", kwlist, &callback, &data, NULL, &name) == 0) return NULL;
	if (PyCallable_Check(callback) == 0) {
		PyMem_Free(name);
		PyErr_SetString(PyExc_TypeError, "callback needs a be a callable object.");
		return NULL;
	}
	cpy_build_name(buf, sizeof(buf), callback, name);

	Py_INCREF(callback);
	Py_XINCREF(data);

	c = malloc(sizeof(*c));
	if (c == NULL)
		return NULL;
	memset (c, 0, sizeof (*c));

	c->name = strdup(buf);
	c->callback = callback;
	c->data = data;
	c->next = *list_head;
	*list_head = c;
	Py_XDECREF(mod);
	PyMem_Free(name);
	return cpy_string_to_unicode_or_bytes(buf);
}

static PyObject *float_or_none(float number) {
	if (isnan(number)) {
		Py_RETURN_NONE;
	}
	return PyFloat_FromDouble(number);
}

static PyObject *cpy_get_dataset(PyObject *self, PyObject *args) {
	int i;
	char *name;
	const data_set_t *ds;
	PyObject *list, *tuple;

	if (PyArg_ParseTuple(args, "et", NULL, &name) == 0) return NULL;
	ds = plugin_get_ds(name);
	PyMem_Free(name);
	if (ds == NULL) {
		PyErr_Format(PyExc_TypeError, "Dataset %s not found", name);
		return NULL;
	}
	list = PyList_New(ds->ds_num); /* New reference. */
	for (i = 0; i < ds->ds_num; ++i) {
		tuple = PyTuple_New(4);
		PyTuple_SET_ITEM(tuple, 0, cpy_string_to_unicode_or_bytes(ds->ds[i].name));
		PyTuple_SET_ITEM(tuple, 1, cpy_string_to_unicode_or_bytes(DS_TYPE_TO_STRING(ds->ds[i].type)));
		PyTuple_SET_ITEM(tuple, 2, float_or_none(ds->ds[i].min));
		PyTuple_SET_ITEM(tuple, 3, float_or_none(ds->ds[i].max));
		PyList_SET_ITEM(list, i, tuple);
	}
	return list;
}

static PyObject *cpy_flush(PyObject *self, PyObject *args, PyObject *kwds) {
	int timeout = -1;
	char *plugin = NULL, *identifier = NULL;
	static char *kwlist[] = {"plugin", "timeout", "identifier", NULL};
	
	if (PyArg_ParseTupleAndKeywords(args, kwds, "|etiet", kwlist, NULL, &plugin, &timeout, NULL, &identifier) == 0) return NULL;
	Py_BEGIN_ALLOW_THREADS
	plugin_flush(plugin, timeout, identifier);
	Py_END_ALLOW_THREADS
	PyMem_Free(plugin);
	PyMem_Free(identifier);
	Py_RETURN_NONE;
}

static PyObject *cpy_register_config(PyObject *self, PyObject *args, PyObject *kwds) {
	return cpy_register_generic(&cpy_config_callbacks, args, kwds);
}

static PyObject *cpy_register_init(PyObject *self, PyObject *args, PyObject *kwds) {
	return cpy_register_generic(&cpy_init_callbacks, args, kwds);
}

typedef int reg_function_t(const char *name, void *callback, void *data);

static PyObject *cpy_register_generic_userdata(void *reg, void *handler, PyObject *args, PyObject *kwds) {
	char buf[512];
	reg_function_t *register_function = (reg_function_t *) reg;
	cpy_callback_t *c = NULL;
	user_data_t user_data;
	char *name = NULL;
	PyObject *callback = NULL, *data = NULL;
	static char *kwlist[] = {"callback", "data", "name", NULL};
	
	if (PyArg_ParseTupleAndKeywords(args, kwds, "O|Oet", kwlist, &callback, &data, NULL, &name) == 0) return NULL;
	if (PyCallable_Check(callback) == 0) {
		PyMem_Free(name);
		PyErr_SetString(PyExc_TypeError, "callback needs a be a callable object.");
		return NULL;
	}
	cpy_build_name(buf, sizeof(buf), callback, name);
	PyMem_Free(name);
	
	Py_INCREF(callback);
	Py_XINCREF(data);

	c = malloc(sizeof(*c));
	if (c == NULL)
		return NULL;
	memset (c, 0, sizeof (*c));

	c->name = strdup(buf);
	c->callback = callback;
	c->data = data;
	c->next = NULL;

	memset (&user_data, 0, sizeof (user_data));
	user_data.free_func = cpy_destroy_user_data;
	user_data.data = c;

	register_function(buf, handler, &user_data);
	return cpy_string_to_unicode_or_bytes(buf);
}

static PyObject *cpy_register_read(PyObject *self, PyObject *args, PyObject *kwds) {
	char buf[512];
	cpy_callback_t *c = NULL;
	user_data_t user_data;
	double interval = 0;
	char *name = NULL;
	PyObject *callback = NULL, *data = NULL;
	struct timespec ts;
	static char *kwlist[] = {"callback", "interval", "data", "name", NULL};
	
	if (PyArg_ParseTupleAndKeywords(args, kwds, "O|dOet", kwlist, &callback, &interval, &data, NULL, &name) == 0) return NULL;
	if (PyCallable_Check(callback) == 0) {
		PyMem_Free(name);
		PyErr_SetString(PyExc_TypeError, "callback needs a be a callable object.");
		return NULL;
	}
	cpy_build_name(buf, sizeof(buf), callback, name);
	PyMem_Free(name);
	
	Py_INCREF(callback);
	Py_XINCREF(data);

	c = malloc(sizeof(*c));
	if (c == NULL)
		return NULL;
	memset (c, 0, sizeof (*c));

	c->name = strdup(buf);
	c->callback = callback;
	c->data = data;
	c->next = NULL;

	memset (&user_data, 0, sizeof (user_data));
	user_data.free_func = cpy_destroy_user_data;
	user_data.data = c;

	ts.tv_sec = interval;
	ts.tv_nsec = (interval - ts.tv_sec) * 1000000000;
	plugin_register_complex_read(/* group = */ "python", buf,
			cpy_read_callback, &ts, &user_data);

	return cpy_string_to_unicode_or_bytes(buf);
}

static PyObject *cpy_register_log(PyObject *self, PyObject *args, PyObject *kwds) {
	return cpy_register_generic_userdata((void *) plugin_register_log,
			(void *) cpy_log_callback, args, kwds);
}

static PyObject *cpy_register_write(PyObject *self, PyObject *args, PyObject *kwds) {
	return cpy_register_generic_userdata((void *) plugin_register_write,
			(void *) cpy_write_callback, args, kwds);
}

static PyObject *cpy_register_notification(PyObject *self, PyObject *args, PyObject *kwds) {
	return cpy_register_generic_userdata((void *) plugin_register_notification,
			(void *) cpy_notification_callback, args, kwds);
}

static PyObject *cpy_register_flush(PyObject *self, PyObject *args, PyObject *kwds) {
	return cpy_register_generic_userdata((void *) plugin_register_flush,
			(void *) cpy_flush_callback, args, kwds);
}

static PyObject *cpy_register_shutdown(PyObject *self, PyObject *args, PyObject *kwds) {
	return cpy_register_generic(&cpy_shutdown_callbacks, args, kwds);
}

static PyObject *cpy_error(PyObject *self, PyObject *args) {
	char *text;
	if (PyArg_ParseTuple(args, "et", NULL, &text) == 0) return NULL;
	Py_BEGIN_ALLOW_THREADS
	plugin_log(LOG_ERR, "%s", text);
	Py_END_ALLOW_THREADS
	PyMem_Free(text);
	Py_RETURN_NONE;
}

static PyObject *cpy_warning(PyObject *self, PyObject *args) {
	char *text;
	if (PyArg_ParseTuple(args, "et", NULL, &text) == 0) return NULL;
	Py_BEGIN_ALLOW_THREADS
	plugin_log(LOG_WARNING, "%s", text);
	Py_END_ALLOW_THREADS
	PyMem_Free(text);
	Py_RETURN_NONE;
}

static PyObject *cpy_notice(PyObject *self, PyObject *args) {
	char *text;
	if (PyArg_ParseTuple(args, "et", NULL, &text) == 0) return NULL;
	Py_BEGIN_ALLOW_THREADS
	plugin_log(LOG_NOTICE, "%s", text);
	Py_END_ALLOW_THREADS
	PyMem_Free(text);
	Py_RETURN_NONE;
}

static PyObject *cpy_info(PyObject *self, PyObject *args) {
	char *text;
	if (PyArg_ParseTuple(args, "et", NULL, &text) == 0) return NULL;
	Py_BEGIN_ALLOW_THREADS
	plugin_log(LOG_INFO, "%s", text);
	Py_END_ALLOW_THREADS
	PyMem_Free(text);
	Py_RETURN_NONE;
}

static PyObject *cpy_debug(PyObject *self, PyObject *args) {
#ifdef COLLECT_DEBUG
	char *text;
	if (PyArg_ParseTuple(args, "et", NULL, &text) == 0) return NULL;
	Py_BEGIN_ALLOW_THREADS
	plugin_log(LOG_DEBUG, "%s", text);
	Py_END_ALLOW_THREADS
	PyMem_Free(text);
#endif
	Py_RETURN_NONE;
}

static PyObject *cpy_unregister_generic(cpy_callback_t **list_head, PyObject *arg, const char *desc) {
	char buf[512];
	const char *name;
	cpy_callback_t *prev = NULL, *tmp;

	Py_INCREF(arg);
	name = cpy_unicode_or_bytes_to_string(&arg);
	if (name == NULL) {
		PyErr_Clear();
		if (!PyCallable_Check(arg)) {
			PyErr_SetString(PyExc_TypeError, "This function needs a string or a callable object as its only parameter.");
			Py_DECREF(arg);
			return NULL;
		}
		cpy_build_name(buf, sizeof(buf), arg, NULL);
		name = buf;
	}
	for (tmp = *list_head; tmp; prev = tmp, tmp = tmp->next)
		if (strcmp(name, tmp->name) == 0)
			break;

	Py_DECREF(arg);
	if (tmp == NULL) {
		PyErr_Format(PyExc_RuntimeError, "Unable to unregister %s callback '%s'.", desc, name);
		return NULL;
	}
	/* Yes, this is actually save. To call this function the caller has to
	 * hold the GIL. Well, save as long as there is only one GIL anyway ... */
	if (prev == NULL)
		*list_head = tmp->next;
	else
		prev->next = tmp->next;
	cpy_destroy_user_data(tmp);
	Py_RETURN_NONE;
}

typedef int cpy_unregister_function_t(const char *name);

static PyObject *cpy_unregister_generic_userdata(cpy_unregister_function_t *unreg, PyObject *arg, const char *desc) {
	char buf[512];
	const char *name;

	Py_INCREF(arg);
	name = cpy_unicode_or_bytes_to_string(&arg);
	if (name == NULL) {
		PyErr_Clear();
		if (!PyCallable_Check(arg)) {
			PyErr_SetString(PyExc_TypeError, "This function needs a string or a callable object as its only parameter.");
			Py_DECREF(arg);
			return NULL;
		}
		cpy_build_name(buf, sizeof(buf), arg, NULL);
		name = buf;
	}
	if (unreg(name) == 0) {
		Py_DECREF(arg);
		Py_RETURN_NONE;
	}
	PyErr_Format(PyExc_RuntimeError, "Unable to unregister %s callback '%s'.", desc, name);
	Py_DECREF(arg);
	return NULL;
}

static PyObject *cpy_unregister_log(PyObject *self, PyObject *arg) {
	return cpy_unregister_generic_userdata(plugin_unregister_log, arg, "log");
}

static PyObject *cpy_unregister_init(PyObject *self, PyObject *arg) {
	return cpy_unregister_generic(&cpy_init_callbacks, arg, "init");
}

static PyObject *cpy_unregister_config(PyObject *self, PyObject *arg) {
	return cpy_unregister_generic(&cpy_config_callbacks, arg, "config");
}

static PyObject *cpy_unregister_read(PyObject *self, PyObject *arg) {
	return cpy_unregister_generic_userdata(plugin_unregister_read, arg, "read");
}

static PyObject *cpy_unregister_write(PyObject *self, PyObject *arg) {
	return cpy_unregister_generic_userdata(plugin_unregister_write, arg, "write");
}

static PyObject *cpy_unregister_notification(PyObject *self, PyObject *arg) {
	return cpy_unregister_generic_userdata(plugin_unregister_notification, arg, "notification");
}

static PyObject *cpy_unregister_flush(PyObject *self, PyObject *arg) {
	return cpy_unregister_generic_userdata(plugin_unregister_flush, arg, "flush");
}

static PyObject *cpy_unregister_shutdown(PyObject *self, PyObject *arg) {
	return cpy_unregister_generic(&cpy_shutdown_callbacks, arg, "shutdown");
}

static PyMethodDef cpy_methods[] = {
	{"debug", cpy_debug, METH_VARARGS, log_doc},
	{"info", cpy_info, METH_VARARGS, log_doc},
	{"notice", cpy_notice, METH_VARARGS, log_doc},
	{"warning", cpy_warning, METH_VARARGS, log_doc},
	{"error", cpy_error, METH_VARARGS, log_doc},
	{"get_dataset", (PyCFunction) cpy_get_dataset, METH_VARARGS, get_ds_doc},
	{"flush", (PyCFunction) cpy_flush, METH_VARARGS | METH_KEYWORDS, flush_doc},
	{"register_log", (PyCFunction) cpy_register_log, METH_VARARGS | METH_KEYWORDS, reg_log_doc},
	{"register_init", (PyCFunction) cpy_register_init, METH_VARARGS | METH_KEYWORDS, reg_init_doc},
	{"register_config", (PyCFunction) cpy_register_config, METH_VARARGS | METH_KEYWORDS, reg_config_doc},
	{"register_read", (PyCFunction) cpy_register_read, METH_VARARGS | METH_KEYWORDS, reg_read_doc},
	{"register_write", (PyCFunction) cpy_register_write, METH_VARARGS | METH_KEYWORDS, reg_write_doc},
	{"register_notification", (PyCFunction) cpy_register_notification, METH_VARARGS | METH_KEYWORDS, reg_notification_doc},
	{"register_flush", (PyCFunction) cpy_register_flush, METH_VARARGS | METH_KEYWORDS, reg_flush_doc},
	{"register_shutdown", (PyCFunction) cpy_register_shutdown, METH_VARARGS | METH_KEYWORDS, reg_shutdown_doc},
	{"unregister_log", cpy_unregister_log, METH_O, unregister_doc},
	{"unregister_init", cpy_unregister_init, METH_O, unregister_doc},
	{"unregister_config", cpy_unregister_config, METH_O, unregister_doc},
	{"unregister_read", cpy_unregister_read, METH_O, unregister_doc},
	{"unregister_write", cpy_unregister_write, METH_O, unregister_doc},
	{"unregister_notification", cpy_unregister_notification, METH_O, unregister_doc},
	{"unregister_flush", cpy_unregister_flush, METH_O, unregister_doc},
	{"unregister_shutdown", cpy_unregister_shutdown, METH_O, unregister_doc},
	{0, 0, 0, 0}
};

static int cpy_shutdown(void) {
	cpy_callback_t *c;
	PyObject *ret;
	
	/* This can happen if the module was loaded but not configured. */
	if (state != NULL)
		PyEval_RestoreThread(state);

	for (c = cpy_shutdown_callbacks; c; c = c->next) {
		ret = PyObject_CallFunctionObjArgs(c->callback, c->data, (void *) 0); /* New reference. */
		if (ret == NULL)
			cpy_log_exception("shutdown callback");
		else
			Py_DECREF(ret);
	}
	PyErr_Print();
	Py_Finalize();
	return 0;
}

static void cpy_int_handler(int sig) {
	return;
}

static void *cpy_interactive(void *data) {
	sigset_t sigset;
	struct sigaction sig_int_action, old;
	
	/* Signal handler in a plugin? Bad stuff, but the best way to
	 * handle it I guess. In an interactive session people will
	 * press Ctrl+C at some time, which will generate a SIGINT.
	 * This will cause collectd to shutdown, thus killing the
	 * interactive interpreter, and leaving the terminal in a
	 * mess. Chances are, this isn't what the user wanted to do.
	 * 
	 * So this is the plan:
	 * 1. Block SIGINT in the main thread.
	 * 2. Install our own signal handler that does nothing.
	 * 3. Unblock SIGINT in the interactive thread.
	 *
	 * This will make sure that SIGINT won't kill collectd but
	 * still interrupt syscalls like sleep and pause.
	 * It does not raise a KeyboardInterrupt exception because so
	 * far nobody managed to figure out how to do that. */
	memset (&sig_int_action, '\0', sizeof (sig_int_action));
	sig_int_action.sa_handler = cpy_int_handler;
	sigaction (SIGINT, &sig_int_action, &old);
	
	sigemptyset(&sigset);
	sigaddset(&sigset, SIGINT);
	pthread_sigmask(SIG_UNBLOCK, &sigset, NULL);
	PyEval_AcquireThread(state);
	if (PyImport_ImportModule("readline") == NULL) {
		/* This interactive session will suck. */
		cpy_log_exception("interactive session init");
	}
	PyRun_InteractiveLoop(stdin, "<stdin>");
	PyErr_Print();
	PyEval_ReleaseThread(state);
	NOTICE("python: Interactive interpreter exited, stopping collectd ...");
	/* Restore the original collectd SIGINT handler and raise SIGINT.
	 * The main thread still has SIGINT blocked and there's nothing we
	 * can do about that so this thread will handle it. But that's not
	 * important, except that it won't interrupt the main loop and so
	 * it might take a few seconds before collectd really shuts down. */
	sigaction (SIGINT, &old, NULL);
	raise(SIGINT);
	pause();
	return NULL;
}

static int cpy_init(void) {
	cpy_callback_t *c;
	PyObject *ret;
	static pthread_t thread;
	sigset_t sigset;
	
	if (!Py_IsInitialized()) {
		WARNING("python: Plugin loaded but not configured.");
		plugin_unregister_shutdown("python");
		return 0;
	}
	PyEval_InitThreads();
	/* Now it's finally OK to use python threads. */
	for (c = cpy_init_callbacks; c; c = c->next) {
		ret = PyObject_CallFunctionObjArgs(c->callback, c->data, (void *) 0); /* New reference. */
		if (ret == NULL)
			cpy_log_exception("init callback");
		else
			Py_DECREF(ret);
	}
	sigemptyset(&sigset);
	sigaddset(&sigset, SIGINT);
	pthread_sigmask(SIG_BLOCK, &sigset, NULL);
	state = PyEval_SaveThread();
	if (do_interactive) {
		if (plugin_thread_create(&thread, NULL, cpy_interactive, NULL)) {
			ERROR("python: Error creating thread for interactive interpreter.");
		}
	}

	return 0;
}

static PyObject *cpy_oconfig_to_pyconfig(oconfig_item_t *ci, PyObject *parent) {
	int i;
	PyObject *item, *values, *children, *tmp;
	
	if (parent == NULL)
		parent = Py_None;
	
	values = PyTuple_New(ci->values_num); /* New reference. */
	for (i = 0; i < ci->values_num; ++i) {
		if (ci->values[i].type == OCONFIG_TYPE_STRING) {
			PyTuple_SET_ITEM(values, i, cpy_string_to_unicode_or_bytes(ci->values[i].value.string));
		} else if (ci->values[i].type == OCONFIG_TYPE_NUMBER) {
			PyTuple_SET_ITEM(values, i, PyFloat_FromDouble(ci->values[i].value.number));
		} else if (ci->values[i].type == OCONFIG_TYPE_BOOLEAN) {
			PyTuple_SET_ITEM(values, i, PyBool_FromLong(ci->values[i].value.boolean));
		}
	}
	
	tmp = cpy_string_to_unicode_or_bytes(ci->key);
	item = PyObject_CallFunction((void *) &ConfigType, "NONO", tmp, parent, values, Py_None);
	if (item == NULL)
		return NULL;
	children = PyTuple_New(ci->children_num); /* New reference. */
	for (i = 0; i < ci->children_num; ++i) {
		PyTuple_SET_ITEM(children, i, cpy_oconfig_to_pyconfig(ci->children + i, item));
	}
	tmp = ((Config *) item)->children;
	((Config *) item)->children = children;
	Py_XDECREF(tmp);
	return item;
}

#ifdef IS_PY3K
static struct PyModuleDef collectdmodule = {
	PyModuleDef_HEAD_INIT,
	"collectd",   /* name of module */
	"The python interface to collectd", /* module documentation, may be NULL */
	-1,
	cpy_methods
};

PyMODINIT_FUNC PyInit_collectd(void) {
	return PyModule_Create(&collectdmodule);
}
#endif

<<<<<<< HEAD
static int cpy_init_python() {
=======
static int cpy_init_python(void) {
	char *argv = "";
>>>>>>> f8379dd4
	PyObject *sys;
	PyObject *module;

#ifdef IS_PY3K
	wchar_t *argv = L"";
	/* Add a builtin module, before Py_Initialize */
	PyImport_AppendInittab("collectd", PyInit_collectd);
#else
	char *argv = "";
#endif
	
	Py_Initialize();
	
	PyType_Ready(&ConfigType);
	PyType_Ready(&PluginDataType);
	ValuesType.tp_base = &PluginDataType;
	PyType_Ready(&ValuesType);
	NotificationType.tp_base = &PluginDataType;
	PyType_Ready(&NotificationType);
	SignedType.tp_base = &PyLong_Type;
	PyType_Ready(&SignedType);
	UnsignedType.tp_base = &PyLong_Type;
	PyType_Ready(&UnsignedType);
	sys = PyImport_ImportModule("sys"); /* New reference. */
	if (sys == NULL) {
		cpy_log_exception("python initialization");
		return 1;
	}
	sys_path = PyObject_GetAttrString(sys, "path"); /* New reference. */
	Py_DECREF(sys);
	if (sys_path == NULL) {
		cpy_log_exception("python initialization");
		return 1;
	}
	PySys_SetArgv(1, &argv);
	PyList_SetSlice(sys_path, 0, 1, NULL);

#ifdef IS_PY3K
	module = PyImport_ImportModule("collectd");
#else
	module = Py_InitModule("collectd", cpy_methods); /* Borrowed reference. */
#endif
	PyModule_AddObject(module, "Config", (void *) &ConfigType); /* Steals a reference. */
	PyModule_AddObject(module, "Values", (void *) &ValuesType); /* Steals a reference. */
	PyModule_AddObject(module, "Notification", (void *) &NotificationType); /* Steals a reference. */
	PyModule_AddObject(module, "Signed", (void *) &SignedType); /* Steals a reference. */
	PyModule_AddObject(module, "Unsigned", (void *) &UnsignedType); /* Steals a reference. */
	PyModule_AddIntConstant(module, "LOG_DEBUG", LOG_DEBUG);
	PyModule_AddIntConstant(module, "LOG_INFO", LOG_INFO);
	PyModule_AddIntConstant(module, "LOG_NOTICE", LOG_NOTICE);
	PyModule_AddIntConstant(module, "LOG_WARNING", LOG_WARNING);
	PyModule_AddIntConstant(module, "LOG_ERROR", LOG_ERR);
	PyModule_AddIntConstant(module, "NOTIF_FAILURE", NOTIF_FAILURE);
	PyModule_AddIntConstant(module, "NOTIF_WARNING", NOTIF_WARNING);
	PyModule_AddIntConstant(module, "NOTIF_OKAY", NOTIF_OKAY);
	PyModule_AddStringConstant(module, "DS_TYPE_COUNTER", DS_TYPE_TO_STRING(DS_TYPE_COUNTER));
	PyModule_AddStringConstant(module, "DS_TYPE_GAUGE", DS_TYPE_TO_STRING(DS_TYPE_GAUGE));
	PyModule_AddStringConstant(module, "DS_TYPE_DERIVE", DS_TYPE_TO_STRING(DS_TYPE_DERIVE));
	PyModule_AddStringConstant(module, "DS_TYPE_ABSOLUTE", DS_TYPE_TO_STRING(DS_TYPE_ABSOLUTE));
	return 0;
}

static int cpy_config(oconfig_item_t *ci) {
	int i;
	PyObject *tb;

	/* Ok in theory we shouldn't do initialization at this point
	 * but we have to. In order to give python scripts a chance
	 * to register a config callback we need to be able to execute
	 * python code during the config callback so we have to start
	 * the interpreter here. */
	/* Do *not* use the python "thread" module at this point! */

	if (!Py_IsInitialized() && cpy_init_python()) return 1;

	for (i = 0; i < ci->children_num; ++i) {
		oconfig_item_t *item = ci->children + i;
		
		if (strcasecmp(item->key, "Interactive") == 0) {
			if (item->values_num != 1 || item->values[0].type != OCONFIG_TYPE_BOOLEAN)
				continue;
			do_interactive = item->values[0].value.boolean;
		} else if (strcasecmp(item->key, "Encoding") == 0) {
			if (item->values_num != 1 || item->values[0].type != OCONFIG_TYPE_STRING)
				continue;
#ifdef IS_PY3K
			NOTICE("python: \"Encoding\" was used in the config file but Python3 was used, which does not support changing encodings. Ignoring this.");
#else
			/* Why is this even necessary? And undocumented? */
			if (PyUnicode_SetDefaultEncoding(item->values[0].value.string))
				cpy_log_exception("setting default encoding");
#endif
		} else if (strcasecmp(item->key, "LogTraces") == 0) {
			if (item->values_num != 1 || item->values[0].type != OCONFIG_TYPE_BOOLEAN)
				continue;
			if (!item->values[0].value.boolean) {
				Py_XDECREF(cpy_format_exception);
				cpy_format_exception = NULL;
				continue;
			}
			if (cpy_format_exception)
				continue;
			tb = PyImport_ImportModule("traceback"); /* New reference. */
			if (tb == NULL) {
				cpy_log_exception("python initialization");
				continue;
			}
			cpy_format_exception = PyObject_GetAttrString(tb, "format_exception"); /* New reference. */
			Py_DECREF(tb);
			if (cpy_format_exception == NULL)
				cpy_log_exception("python initialization");
		} else if (strcasecmp(item->key, "ModulePath") == 0) {
			char *dir = NULL;
			PyObject *dir_object;
			
			if (cf_util_get_string(item, &dir) != 0) 
				continue;
			dir_object = cpy_string_to_unicode_or_bytes(dir); /* New reference. */
			if (dir_object == NULL) {
				ERROR("python plugin: Unable to convert \"%s\" to "
				      "a python object.", dir);
				free(dir);
				cpy_log_exception("python initialization");
				continue;
			}
			if (PyList_Insert(sys_path, 0, dir_object) != 0) {
				ERROR("python plugin: Unable to prepend \"%s\" to "
				      "python module path.", dir);
				cpy_log_exception("python initialization");
			}
			Py_DECREF(dir_object);
			free(dir);
		} else if (strcasecmp(item->key, "Import") == 0) {
			char *module_name = NULL;
			PyObject *module;
			
			if (cf_util_get_string(item, &module_name) != 0) 
				continue;
			module = PyImport_ImportModule(module_name); /* New reference. */
			if (module == NULL) {
				ERROR("python plugin: Error importing module \"%s\".", module_name);
				cpy_log_exception("importing module");
			}
			free(module_name);
			Py_XDECREF(module);
		} else if (strcasecmp(item->key, "Module") == 0) {
			char *name = NULL;
			cpy_callback_t *c;
			PyObject *ret;
			
			if (cf_util_get_string(item, &name) != 0)
				continue;
			for (c = cpy_config_callbacks; c; c = c->next) {
				if (strcasecmp(c->name + 7, name) == 0)
					break;
			}
			if (c == NULL) {
				WARNING("python plugin: Found a configuration for the \"%s\" plugin, "
					"but the plugin isn't loaded or didn't register "
					"a configuration callback.", name);
				free(name);
				continue;
			}
			free(name);
			if (c->data == NULL)
				ret = PyObject_CallFunction(c->callback, "N",
					cpy_oconfig_to_pyconfig(item, NULL)); /* New reference. */
			else
				ret = PyObject_CallFunction(c->callback, "NO",
					cpy_oconfig_to_pyconfig(item, NULL), c->data); /* New reference. */
			if (ret == NULL)
				cpy_log_exception("loading module");
			else
				Py_DECREF(ret);
		} else {
			WARNING("python plugin: Ignoring unknown config key \"%s\".", item->key);
		}
	}
	return 0;
}

void module_register(void) {
	plugin_register_complex_config("python", cpy_config);
	plugin_register_init("python", cpy_init);
	plugin_register_shutdown("python", cpy_shutdown);
}<|MERGE_RESOLUTION|>--- conflicted
+++ resolved
@@ -1063,12 +1063,7 @@
 }
 #endif
 
-<<<<<<< HEAD
-static int cpy_init_python() {
-=======
 static int cpy_init_python(void) {
-	char *argv = "";
->>>>>>> f8379dd4
 	PyObject *sys;
 	PyObject *module;
 
