--- conflicted
+++ resolved
@@ -102,11 +102,7 @@
       DEBUG("utils_latency: change_bin_width: fixed all bins");
   }
 
-<<<<<<< HEAD
-  DEBUG("utils_latency: change_bin_width: val-[%ld], oldBinWidth-[%d], "
-=======
   DEBUG("utils_latency: change_bin_width: val-[%zu], oldBinWidth-[%d], "
->>>>>>> 0ea3dd8c
           "newBinWidth-[%d], required_bin_width-[%f], "
           "required_bin_width_logbase2-[%f]",
           val, old_bin_width, new_bin_width, required_bin_width,
