/*
 * collectd - src/apcups.c
 * Copyright (C) 2006-2015  Florian octo Forster
 * Copyright (C) 2006       Anthony Gialluca <tonyabg at charter.net>
 * Copyright (C) 2000-2004  Kern Sibbald
 * Copyright (C) 1996-1999  Andre M. Hedrick <andre at suse.com>
 *
 * This program is free software; you can redistribute it and/or
 * modify it under the terms of version 2 of the GNU General
 * Public License as published by the Free Software Foundation.
 *
 * This program is distributed in the hope that it will be useful,
 * but WITHOUT ANY WARRANTY; without even the implied warranty of
 * MERCHANTABILITY or FITNESS FOR A PARTICULAR PURPOSE. See the GNU
 * General Public License for more details.
 *
 * You should have received a copy of the GNU General Public
 * License along with this program; if not, write to the Free
 * Software Foundation, Inc., 59 Temple Place - Suite 330, Boston,
 * MA 02111-1307, USA.
 *
 * Authors:
 *   Anthony Gialluca <tonyabg at charter.net>
 *   Florian octo Forster <octo at collectd.org>
 **/

#include "collectd.h"

#include "common.h"      /* rrd_update_file */
#include "plugin.h"      /* plugin_register, plugin_submit */

#if HAVE_SYS_TYPES_H
# include <sys/types.h>
#endif
#if HAVE_NETDB_H
# include <netdb.h>
#endif

#if HAVE_NETINET_IN_H
# include <netinet/in.h>
#endif

#ifndef APCUPS_SERVER_TIMEOUT
# define APCUPS_SERVER_TIMEOUT 15.0
#endif

#ifndef APCUPS_DEFAULT_NODE
# define APCUPS_DEFAULT_NODE "localhost"
#endif

#ifndef APCUPS_DEFAULT_SERVICE
# define APCUPS_DEFAULT_SERVICE "3551"
#endif

/*
 * Private data types
 */
typedef struct
{
	gauge_t linev;
	gauge_t loadpct;
	gauge_t bcharge;
	gauge_t timeleft;
	gauge_t outputv;
	gauge_t itemp;
	gauge_t battv;
	gauge_t linefreq;
} apc_detail_t;

/*
 * Private variables
 */
/* Default values for contacting daemon */
static char *conf_node = NULL;
static char *conf_service = NULL;
/* Defaults to false for backwards compatibility. */
static _Bool conf_report_seconds = 0;
static _Bool conf_persistent_conn = 1;

static int global_sockfd = -1;

static int count_retries = 0;
static int count_iterations = 0;

static int net_shutdown (int *fd)
{
	uint16_t packet_size = 0;

	if ((fd == NULL) || (*fd < 0))
		return (EINVAL);

	(void)swrite (*fd, (void *) &packet_size, sizeof (packet_size));
	close (*fd);
	*fd = -1;

	return (0);
} /* int net_shutdown */

/* Close the network connection */
static int apcups_shutdown (void)
{
	if (global_sockfd < 0)
		return (0);

	net_shutdown (&global_sockfd);
	return (0);
} /* int apcups_shutdown */

/*
 * Open a TCP connection to the UPS network server
 * Returns -1 on error
 * Returns socket file descriptor otherwise
 */
static int net_open (char const *node, char const *service)
{
	int              sd;
	int              status;
	struct addrinfo *ai_return;
	struct addrinfo *ai_list;

	/* TODO: Change this to `AF_UNSPEC' if apcupsd can handle IPv6 */
	struct addrinfo ai_hints = {
		.ai_family = AF_INET,
		.ai_socktype = SOCK_STREAM
	};

	status = getaddrinfo (node, service, &ai_hints, &ai_return);
	if (status != 0)
	{
		char errbuf[1024];
		INFO ("apcups plugin: getaddrinfo failed: %s",
				(status == EAI_SYSTEM)
				? sstrerror (errno, errbuf, sizeof (errbuf))
				: gai_strerror (status));
		return (-1);
	}

	/* Create socket */
	sd = -1;
	for (ai_list = ai_return; ai_list != NULL; ai_list = ai_list->ai_next)
	{
		sd = socket (ai_list->ai_family, ai_list->ai_socktype, ai_list->ai_protocol);
		if (sd >= 0)
			break;
	}
	/* `ai_list' still holds the current description of the socket.. */

	if (sd < 0)
	{
		DEBUG ("apcups plugin: Unable to open a socket");
		freeaddrinfo (ai_return);
		return (-1);
	}

	status = connect (sd, ai_list->ai_addr, ai_list->ai_addrlen);

	freeaddrinfo (ai_return);

	if (status != 0) /* `connect(2)' failed */
	{
		char errbuf[1024];
		INFO ("apcups plugin: connect failed: %s",
				sstrerror (errno, errbuf, sizeof (errbuf)));
		close (sd);
		return (-1);
	}

	DEBUG ("apcups plugin: Done opening a socket %i", sd);

	return (sd);
} /* int net_open */

/*
 * Receive a message from the other end. Each message consists of
 * two packets. The first is a header that contains the size
 * of the data that follows in the second packet.
 * Returns number of bytes read
 * Returns 0 on end of file
 * Returns -1 on hard end of file (i.e. network connection close)
 * Returns -2 on error
 */
static int net_recv (int *sockfd, char *buf, int buflen)
{
	uint16_t packet_size;

	/* get data size -- in short */
	if (sread (*sockfd, (void *) &packet_size, sizeof (packet_size)) != 0)
	{
		close (*sockfd);
		*sockfd = -1;
		return (-1);
	}

	packet_size = ntohs (packet_size);
	if (packet_size > buflen)
	{
		ERROR ("apcups plugin: Received %"PRIu16" bytes of payload "
				"but have only %i bytes of buffer available.",
				packet_size, buflen);
		close (*sockfd);
		*sockfd = -1;
		return (-2);
	}

	if (packet_size == 0)
		return (0);

	/* now read the actual data */
	if (sread (*sockfd, (void *) buf, packet_size) != 0)
	{
		close (*sockfd);
		*sockfd = -1;
		return (-1);
	}

	return ((int) packet_size);
} /* static int net_recv (int *sockfd, char *buf, int buflen) */

/*
 * Send a message over the network. The send consists of
 * two network packets. The first is sends a short containing
 * the length of the data packet which follows.
 * Returns zero on success
 * Returns non-zero on error
 */
static int net_send (int *sockfd, const char *buff, int len)
{
	uint16_t packet_size;

	assert (len > 0);
	assert (*sockfd >= 0);

	/* send short containing size of data packet */
	packet_size = htons ((uint16_t) len);

	if (swrite (*sockfd, (void *) &packet_size, sizeof (packet_size)) != 0)
	{
		close (*sockfd);
		*sockfd = -1;
		return (-1);
	}

	/* send data packet */
	if (swrite (*sockfd, (void *) buff, len) != 0)
	{
		close (*sockfd);
		*sockfd = -1;
		return (-2);
	}

	return (0);
}

/* Get and print status from apcupsd NIS server */
<<<<<<< HEAD
static int apc_query_server (char const *node, char const *service,
		struct apc_detail_s *apcups_detail)
=======
static int apc_query_server (char *host, int port,
		apc_detail_t *apcups_detail)
>>>>>>> 68d6aff9
{
	int     n;
	char    recvline[1024];
	char   *tokptr;
	char   *toksaveptr;
	_Bool retry = 1;
	int status;

#if APCMAIN
# define PRINT_VALUE(name, val) printf("  Found property: name = %s; value = %f;\n", name, val)
#else
# define PRINT_VALUE(name, val) /**/
#endif

	while (retry)
	{
		if (global_sockfd < 0)
		{
			global_sockfd = net_open (node, service);
			if (global_sockfd < 0)
			{
				ERROR ("apcups plugin: Connecting to the "
						"apcupsd failed.");
				return (-1);
			}
		}


		status = net_send (&global_sockfd, "status", strlen ("status"));
		if (status != 0)
		{
			/* net_send is closing the socket on error. */
			assert (global_sockfd < 0);
			if (retry)
			{
				retry = 0;
				count_retries++;
				continue;
			}

			ERROR ("apcups plugin: Writing to the socket failed.");
			return (-1);
		}

		break;
	} /* while (retry) */

        /* When collectd's collection interval is larger than apcupsd's
         * timeout, we would have to retry / re-connect each iteration. Try to
         * detect this situation and shut down the socket gracefully in that
         * case. Otherwise, keep the socket open to avoid overhead. */
	count_iterations++;
	if ((count_iterations == 10) && (count_retries > 2))
	{
		NOTICE ("apcups plugin: There have been %i retries in the "
				"first %i iterations. Will close the socket "
				"in future iterations.",
				count_retries, count_iterations);
		conf_persistent_conn = 0;
	}

	while ((n = net_recv (&global_sockfd, recvline, sizeof (recvline) - 1)) > 0)
	{
		assert ((size_t)n < sizeof (recvline));
		recvline[n] = 0;
#if APCMAIN
		printf ("net_recv = `%s';\n", recvline);
#endif /* if APCMAIN */

		toksaveptr = NULL;
		tokptr = strtok_r (recvline, " :\t", &toksaveptr);
		while (tokptr != NULL)
		{
			char *key = tokptr;
			if ((tokptr = strtok_r (NULL, " :\t", &toksaveptr)) == NULL)
				continue;

			gauge_t value;
			if (strtogauge (tokptr, &value) != 0)
				continue;

			PRINT_VALUE (key, value);

			if (strcmp ("LINEV", key) == 0)
				apcups_detail->linev = value;
			else if (strcmp ("BATTV", key) == 0)
				apcups_detail->battv = value;
			else if (strcmp ("ITEMP", key) == 0)
				apcups_detail->itemp = value;
			else if (strcmp ("LOADPCT", key) == 0)
				apcups_detail->loadpct = value;
			else if (strcmp ("BCHARGE", key) == 0)
				apcups_detail->bcharge = value;
			else if (strcmp ("OUTPUTV", key) == 0)
				apcups_detail->outputv = value;
			else if (strcmp ("LINEFREQ", key) == 0)
				apcups_detail->linefreq = value;
			else if (strcmp ("TIMELEFT", key) == 0)
			{
				/* Convert minutes to seconds if requested by
				 * the user. */
				if (conf_report_seconds)
					value *= 60.0;
				apcups_detail->timeleft = value;
			}

			tokptr = strtok_r (NULL, ":", &toksaveptr);
		} /* while (tokptr != NULL) */
	}
	status = errno; /* save errno, net_shutdown() may re-set it. */

	if (!conf_persistent_conn)
		net_shutdown (&global_sockfd);

	if (n < 0)
	{
		char errbuf[1024];
		ERROR ("apcups plugin: Reading from socket failed: %s",
				sstrerror (status, errbuf, sizeof (errbuf)));
		return (-1);
	}

	return (0);
}

static int apcups_config (oconfig_item_t *ci)
{
	_Bool persistent_conn_set = 0;

	for (int i = 0; i < ci->children_num; i++)
	{
		oconfig_item_t *child = ci->children + i;

		if (strcasecmp (child->key, "Host") == 0)
			cf_util_get_string (child, &conf_node);
		else if (strcasecmp (child->key, "Port") == 0)
			cf_util_get_service (child, &conf_service);
		else if (strcasecmp (child->key, "ReportSeconds") == 0)
			cf_util_get_boolean (child, &conf_report_seconds);
		else if (strcasecmp (child->key, "PersistentConnection") == 0) {
			cf_util_get_boolean (child, &conf_persistent_conn);
			persistent_conn_set = 1;
		}
		else
			ERROR ("apcups plugin: Unknown config option \"%s\".", child->key);
	}

	if (!persistent_conn_set) {
		double interval = CDTIME_T_TO_DOUBLE(plugin_get_interval());
		if (interval > APCUPS_SERVER_TIMEOUT) {
			NOTICE ("apcups plugin: Plugin poll interval set to %.3f seconds. "
				"Apcupsd NIS socket timeout is %.3f seconds, "
				"PersistentConnection disabled by default.",
				interval, APCUPS_SERVER_TIMEOUT);
			conf_persistent_conn = 0;
		}
	}

	return (0);
} /* int apcups_config */

<<<<<<< HEAD
static void apc_submit_generic (const char *type, const char *type_inst, double value)
=======
static void apc_submit_generic (char *type, char *type_inst, gauge_t value)
>>>>>>> 68d6aff9
{
	value_t values[1];
	value_list_t vl = VALUE_LIST_INIT;

	if (isnan (value))
		return;

	values[0].gauge = value;

	vl.values = values;
	vl.values_len = 1;
	sstrncpy (vl.host, hostname_g, sizeof (vl.host));
	sstrncpy (vl.plugin, "apcups", sizeof (vl.plugin));
	sstrncpy (vl.plugin_instance, "", sizeof (vl.plugin_instance));
	sstrncpy (vl.type, type, sizeof (vl.type));
	sstrncpy (vl.type_instance, type_inst, sizeof (vl.type_instance));

	plugin_dispatch_values (&vl);
}

static void apc_submit (apc_detail_t const *apcups_detail)
{
	apc_submit_generic ("voltage",    "input",   apcups_detail->linev);
	apc_submit_generic ("voltage",    "output",  apcups_detail->outputv);
	apc_submit_generic ("voltage",    "battery", apcups_detail->battv);
	apc_submit_generic ("charge",     "",        apcups_detail->bcharge);
	apc_submit_generic ("percent",    "load",    apcups_detail->loadpct);
	apc_submit_generic ("timeleft",   "",        apcups_detail->timeleft);
	apc_submit_generic ("temperature", "",       apcups_detail->itemp);
	apc_submit_generic ("frequency",  "input",   apcups_detail->linefreq);
}

static int apcups_read (void)
{
<<<<<<< HEAD
	struct apc_detail_s apcups_detail;
	int status;

	apcups_detail.linev    =   -1.0;
	apcups_detail.outputv  =   -1.0;
	apcups_detail.battv    =   -1.0;
	apcups_detail.loadpct  =   -1.0;
	apcups_detail.bcharge  =   -1.0;
	apcups_detail.timeleft =    NAN;
	apcups_detail.itemp    = -300.0;
	apcups_detail.linefreq =   -1.0;

	status = apc_query_server ((conf_node == NULL) ? APCUPS_DEFAULT_NODE : conf_node,
			(conf_service == NULL) ? APCUPS_DEFAULT_SERVICE : conf_service,
			&apcups_detail);

	/*
	 * if we did not connect then do not bother submitting
	 * zeros. We want rrd files to have NAN.
	 */
	if (status != 0)
	{
		DEBUG ("apcups plugin: apc_query_server (%s, %s) = %i",
				(conf_node == NULL) ? APCUPS_DEFAULT_NODE : conf_node,
				(conf_service == NULL) ? APCUPS_DEFAULT_SERVICE : conf_service,
				status);
		return (-1);
=======
	apc_detail_t apcups_detail = {
		.linev    = NAN,
		.outputv  = NAN,
		.battv    = NAN,
		.loadpct  = NAN,
		.bcharge  = NAN,
		.timeleft = NAN,
		.itemp    = NAN,
		.linefreq = NAN,
	};

	int status = apc_query_server (conf_host == NULL
			? APCUPS_DEFAULT_HOST
			: conf_host,
			conf_port, &apcups_detail);
	if (status != 0)
	{
		DEBUG ("apcups plugin: apc_query_server (%s, %i) = %i",
				conf_host == NULL ? APCUPS_DEFAULT_HOST : conf_host,
				conf_port, status);
		return (status);
>>>>>>> 68d6aff9
	}

	apc_submit (&apcups_detail);

	return (0);
} /* apcups_read */

void module_register (void)
{
	plugin_register_complex_config ("apcups", apcups_config);
	plugin_register_read ("apcups", apcups_read);
	plugin_register_shutdown ("apcups", apcups_shutdown);
} /* void module_register */<|MERGE_RESOLUTION|>--- conflicted
+++ resolved
@@ -252,13 +252,8 @@
 }
 
 /* Get and print status from apcupsd NIS server */
-<<<<<<< HEAD
 static int apc_query_server (char const *node, char const *service,
-		struct apc_detail_s *apcups_detail)
-=======
-static int apc_query_server (char *host, int port,
 		apc_detail_t *apcups_detail)
->>>>>>> 68d6aff9
 {
 	int     n;
 	char    recvline[1024];
@@ -420,11 +415,7 @@
 	return (0);
 } /* int apcups_config */
 
-<<<<<<< HEAD
-static void apc_submit_generic (const char *type, const char *type_inst, double value)
-=======
-static void apc_submit_generic (char *type, char *type_inst, gauge_t value)
->>>>>>> 68d6aff9
+static void apc_submit_generic (const char *type, const char *type_inst, gauge_t value)
 {
 	value_t values[1];
 	value_list_t vl = VALUE_LIST_INIT;
@@ -459,35 +450,6 @@
 
 static int apcups_read (void)
 {
-<<<<<<< HEAD
-	struct apc_detail_s apcups_detail;
-	int status;
-
-	apcups_detail.linev    =   -1.0;
-	apcups_detail.outputv  =   -1.0;
-	apcups_detail.battv    =   -1.0;
-	apcups_detail.loadpct  =   -1.0;
-	apcups_detail.bcharge  =   -1.0;
-	apcups_detail.timeleft =    NAN;
-	apcups_detail.itemp    = -300.0;
-	apcups_detail.linefreq =   -1.0;
-
-	status = apc_query_server ((conf_node == NULL) ? APCUPS_DEFAULT_NODE : conf_node,
-			(conf_service == NULL) ? APCUPS_DEFAULT_SERVICE : conf_service,
-			&apcups_detail);
-
-	/*
-	 * if we did not connect then do not bother submitting
-	 * zeros. We want rrd files to have NAN.
-	 */
-	if (status != 0)
-	{
-		DEBUG ("apcups plugin: apc_query_server (%s, %s) = %i",
-				(conf_node == NULL) ? APCUPS_DEFAULT_NODE : conf_node,
-				(conf_service == NULL) ? APCUPS_DEFAULT_SERVICE : conf_service,
-				status);
-		return (-1);
-=======
 	apc_detail_t apcups_detail = {
 		.linev    = NAN,
 		.outputv  = NAN,
@@ -499,17 +461,16 @@
 		.linefreq = NAN,
 	};
 
-	int status = apc_query_server (conf_host == NULL
-			? APCUPS_DEFAULT_HOST
-			: conf_host,
-			conf_port, &apcups_detail);
+	int status = apc_query_server (conf_node == NULL
+			? APCUPS_DEFAULT_NODE
+			: conf_node,
+			conf_service, &apcups_detail);
 	if (status != 0)
 	{
-		DEBUG ("apcups plugin: apc_query_server (%s, %i) = %i",
-				conf_host == NULL ? APCUPS_DEFAULT_HOST : conf_host,
-				conf_port, status);
+		DEBUG ("apcups plugin: apc_query_server (\"%s\", \"%s\") = %d",
+				conf_node == NULL ? APCUPS_DEFAULT_NODE : conf_node,
+				conf_service, status);
 		return (status);
->>>>>>> 68d6aff9
 	}
 
 	apc_submit (&apcups_detail);
