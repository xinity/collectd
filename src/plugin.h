--- conflicted
+++ resolved
@@ -279,13 +279,9 @@
 		plugin_write_cb callback, user_data_t *user_data);
 int plugin_register_flush (const char *name,
 		plugin_flush_cb callback, user_data_t *user_data);
-<<<<<<< HEAD
 int plugin_register_missing (const char *name,
 		plugin_missing_cb callback, user_data_t *user_data);
-int plugin_register_shutdown (char *name,
-=======
 int plugin_register_shutdown (const char *name,
->>>>>>> 7297b3b6
 		plugin_shutdown_cb callback);
 int plugin_register_data_set (const data_set_t *ds);
 int plugin_register_log (const char *name,
