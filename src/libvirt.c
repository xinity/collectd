/**
 * collectd - src/libvirt.c
 * Copyright (C) 2006-2008  Red Hat Inc.
 *
 * This program is free software; you can redistribute it and/or modify it
 * under the terms of the GNU General Public License as published by the
 * Free Software Foundation; only version 2 of the license is applicable.
 *
 * This program is distributed in the hope that it will be useful, but
 * WITHOUT ANY WARRANTY; without even the implied warranty of
 * MERCHANTABILITY or FITNESS FOR A PARTICULAR PURPOSE.  See the GNU
 * General Public License for more details.
 *
 * You should have received a copy of the GNU General Public License along
 * with this program; if not, write to the Free Software Foundation, Inc.,
 * 51 Franklin St, Fifth Floor, Boston, MA  02110-1301 USA
 *
 * Authors:
 *   Richard W.M. Jones <rjones@redhat.com>
 **/

#include "collectd.h"
#include "common.h"
#include "plugin.h"
#include "configfile.h"
#include "utils_ignorelist.h"
#include "utils_complain.h"

#include <libvirt/libvirt.h>
#include <libvirt/virterror.h>
#include <libxml/parser.h>
#include <libxml/tree.h>
#include <libxml/xpath.h>

static const char *config_keys[] = {
    "Connection",

    "RefreshInterval",

    "Domain",
    "BlockDevice",
    "InterfaceDevice",
    "IgnoreSelected",

    "HostnameFormat",
    "InterfaceFormat",

    NULL
};
#define NR_CONFIG_KEYS ((sizeof config_keys / sizeof config_keys[0]) - 1)

/* Connection. */
static virConnectPtr conn = 0;
static char *conn_string = NULL;
static c_complain_t conn_complain = C_COMPLAIN_INIT_STATIC;

/* Seconds between list refreshes, 0 disables completely. */
static int interval = 60;

/* List of domains, if specified. */
static ignorelist_t *il_domains = NULL;
/* List of block devices, if specified. */
static ignorelist_t *il_block_devices = NULL;
/* List of network interface devices, if specified. */
static ignorelist_t *il_interface_devices = NULL;

static int ignore_device_match (ignorelist_t *,
                                const char *domname, const char *devpath);

/* Actual list of domains found on last refresh. */
static virDomainPtr *domains = NULL;
static int nr_domains = 0;

static void free_domains (void);
static int add_domain (virDomainPtr dom);

/* Actual list of block devices found on last refresh. */
struct block_device {
    virDomainPtr dom;           /* domain */
    char *path;                 /* name of block device */
};

static struct block_device *block_devices = NULL;
static int nr_block_devices = 0;

static void free_block_devices (void);
static int add_block_device (virDomainPtr dom, const char *path);

/* Actual list of network interfaces found on last refresh. */
struct interface_device {
    virDomainPtr dom;           /* domain */
    char *path;                 /* name of interface device */
    char *address;              /* mac address of interface device */
    char *number;               /* interface device number */
};

static struct interface_device *interface_devices = NULL;
static int nr_interface_devices = 0;

static void free_interface_devices (void);
static int add_interface_device (virDomainPtr dom, const char *path, const char *address, unsigned int number);

/* HostnameFormat. */
#define HF_MAX_FIELDS 3

enum hf_field {
    hf_none = 0,
    hf_hostname,
    hf_name,
    hf_uuid
};

static enum hf_field hostname_format[HF_MAX_FIELDS] =
    { hf_name };

/* InterfaceFormat. */
enum if_field {
    if_address,
    if_name,
    if_number
};

static enum if_field interface_format = if_name;

/* Time that we last refreshed. */
static time_t last_refresh = (time_t) 0;

static int refresh_lists (void);

/* ERROR(...) macro for virterrors. */
#define VIRT_ERROR(conn,s) do {                 \
        virErrorPtr err;                        \
        err = (conn) ? virConnGetLastError ((conn)) : virGetLastError (); \
        if (err) ERROR ("%s: %s", (s), err->message);                   \
    } while(0)

static void
init_value_list (value_list_t *vl, virDomainPtr dom)
{
    int i, n;
    const char *name;
    char uuid[VIR_UUID_STRING_BUFLEN];

    sstrncpy (vl->plugin, "libvirt", sizeof (vl->plugin));

    vl->host[0] = '\0';

    /* Construct the hostname field according to HostnameFormat. */
    for (i = 0; i < HF_MAX_FIELDS; ++i) {
        if (hostname_format[i] == hf_none)
            continue;

        n = DATA_MAX_NAME_LEN - strlen (vl->host) - 2;

        if (i > 0 && n >= 1) {
            strncat (vl->host, ":", 1);
            n--;
        }

        switch (hostname_format[i]) {
        case hf_none: break;
        case hf_hostname:
            strncat (vl->host, hostname_g, n);
            break;
        case hf_name:
            name = virDomainGetName (dom);
            if (name)
                strncat (vl->host, name, n);
            break;
        case hf_uuid:
            if (virDomainGetUUIDString (dom, uuid) == 0)
                strncat (vl->host, uuid, n);
            break;
        }
    }

    vl->host[sizeof (vl->host) - 1] = '\0';
} /* void init_value_list */

static void
memory_submit (gauge_t memory, virDomainPtr dom)
{
    value_t values[1];
    value_list_t vl = VALUE_LIST_INIT;

    init_value_list (&vl, dom);

    values[0].gauge = memory;

    vl.values = values;
    vl.values_len = 1;

    sstrncpy (vl.type, "memory", sizeof (vl.type));
    sstrncpy (vl.type_instance, "total", sizeof (vl.type_instance));

    plugin_dispatch_values (&vl);
}

static void
cpu_submit (unsigned long long cpu_time,
            virDomainPtr dom, const char *type)
{
    value_t values[1];
    value_list_t vl = VALUE_LIST_INIT;

    init_value_list (&vl, dom);

    values[0].derive = cpu_time;

    vl.values = values;
    vl.values_len = 1;

    sstrncpy (vl.type, type, sizeof (vl.type));

    plugin_dispatch_values (&vl);
}

static void
vcpu_submit (derive_t cpu_time,
             virDomainPtr dom, int vcpu_nr, const char *type)
{
    value_t values[1];
    value_list_t vl = VALUE_LIST_INIT;

    init_value_list (&vl, dom);

    values[0].derive = cpu_time;
    vl.values = values;
    vl.values_len = 1;

    sstrncpy (vl.type, type, sizeof (vl.type));
    ssnprintf (vl.type_instance, sizeof (vl.type_instance), "%d", vcpu_nr);

    plugin_dispatch_values (&vl);
}

static void
submit_derive2 (const char *type, derive_t v0, derive_t v1,
             virDomainPtr dom, const char *devname)
{
    value_t values[2];
    value_list_t vl = VALUE_LIST_INIT;

    init_value_list (&vl, dom);

    values[0].derive = v0;
    values[1].derive = v1;
    vl.values = values;
    vl.values_len = 2;

    sstrncpy (vl.type, type, sizeof (vl.type));
    sstrncpy (vl.type_instance, devname, sizeof (vl.type_instance));

    plugin_dispatch_values (&vl);
} /* void submit_derive2 */

static int
lv_init (void)
{
    if (virInitialize () != 0)
        return -1;

	return 0;
}

static int
lv_config (const char *key, const char *value)
{
    if (virInitialize () != 0)
        return 1;

    if (il_domains == NULL)
        il_domains = ignorelist_create (1);
    if (il_block_devices == NULL)
        il_block_devices = ignorelist_create (1);
    if (il_interface_devices == NULL)
        il_interface_devices = ignorelist_create (1);

    if (strcasecmp (key, "Connection") == 0) {
        char *tmp = strdup (value);
        if (tmp == NULL) {
            ERROR ("libvirt plugin: Connection strdup failed.");
            return 1;
        }
        sfree (conn_string);
        conn_string = tmp;
        return 0;
    }

    if (strcasecmp (key, "RefreshInterval") == 0) {
        char *eptr = NULL;
        interval = strtol (value, &eptr, 10);
        if (eptr == NULL || *eptr != '\0') return 1;
        return 0;
    }

    if (strcasecmp (key, "Domain") == 0) {
        if (ignorelist_add (il_domains, value)) return 1;
        return 0;
    }
    if (strcasecmp (key, "BlockDevice") == 0) {
        if (ignorelist_add (il_block_devices, value)) return 1;
        return 0;
    }
    if (strcasecmp (key, "InterfaceDevice") == 0) {
        if (ignorelist_add (il_interface_devices, value)) return 1;
        return 0;
    }

    if (strcasecmp (key, "IgnoreSelected") == 0) {
        if (IS_TRUE (value))
        {
            ignorelist_set_invert (il_domains, 0);
            ignorelist_set_invert (il_block_devices, 0);
            ignorelist_set_invert (il_interface_devices, 0);
        }
        else
        {
            ignorelist_set_invert (il_domains, 1);
            ignorelist_set_invert (il_block_devices, 1);
            ignorelist_set_invert (il_interface_devices, 1);
        }
        return 0;
    }

    if (strcasecmp (key, "HostnameFormat") == 0) {
        char *value_copy;
        char *fields[HF_MAX_FIELDS];
        int i, n;

        value_copy = strdup (value);
        if (value_copy == NULL) {
            ERROR ("libvirt plugin: strdup failed.");
            return -1;
        }

        n = strsplit (value_copy, fields, HF_MAX_FIELDS);
        if (n < 1) {
            sfree (value_copy);
            ERROR ("HostnameFormat: no fields");
            return -1;
        }

        for (i = 0; i < n; ++i) {
            if (strcasecmp (fields[i], "hostname") == 0)
                hostname_format[i] = hf_hostname;
            else if (strcasecmp (fields[i], "name") == 0)
                hostname_format[i] = hf_name;
            else if (strcasecmp (fields[i], "uuid") == 0)
                hostname_format[i] = hf_uuid;
            else {
                sfree (value_copy);
                ERROR ("unknown HostnameFormat field: %s", fields[i]);
                return -1;
            }
        }
        sfree (value_copy);

        for (i = n; i < HF_MAX_FIELDS; ++i)
            hostname_format[i] = hf_none;

        return 0;
    }

    if (strcasecmp (key, "InterfaceFormat") == 0) {
        if (strcasecmp (value, "name") == 0)
            interface_format = if_name;
        else if (strcasecmp (value, "address") == 0)
            interface_format = if_address;
        else if (strcasecmp (value, "number") == 0)
            interface_format = if_number;
        else {
            ERROR ("unknown InterfaceFormat: %s", value);
            return -1;
        }
        return 0;
    }

    /* Unrecognised option. */
    return -1;
}

static int
lv_read (void)
{
    time_t t;
    int i;

    if (conn == NULL) {
        /* `conn_string == NULL' is acceptable. */
        conn = virConnectOpenReadOnly (conn_string);
        if (conn == NULL) {
            c_complain (LOG_ERR, &conn_complain,
                    "libvirt plugin: Unable to connect: "
                    "virConnectOpenReadOnly failed.");
            return -1;
        }
    }
    c_release (LOG_NOTICE, &conn_complain,
            "libvirt plugin: Connection established.");

    time (&t);

    /* Need to refresh domain or device lists? */
    if ((last_refresh == (time_t) 0) ||
            ((interval > 0) && ((last_refresh + interval) <= t))) {
        if (refresh_lists () != 0) {
            if (conn != NULL)
                virConnectClose (conn);
            conn = NULL;
            return -1;
        }
        last_refresh = t;
    }

#if 0
    for (i = 0; i < nr_domains; ++i)
        fprintf (stderr, "domain %s\n", virDomainGetName (domains[i]));
    for (i = 0; i < nr_block_devices; ++i)
        fprintf  (stderr, "block device %d %s:%s\n",
                  i, virDomainGetName (block_devices[i].dom),
                  block_devices[i].path);
    for (i = 0; i < nr_interface_devices; ++i)
        fprintf (stderr, "interface device %d %s:%s\n",
                 i, virDomainGetName (interface_devices[i].dom),
                 interface_devices[i].path);
#endif

    /* Get CPU usage, memory, VCPU usage for each domain. */
    for (i = 0; i < nr_domains; ++i) {
        virDomainInfo info;
        virVcpuInfoPtr vinfo = NULL;
        int status;
        int j;

        status = virDomainGetInfo (domains[i], &info);
        if (status != 0)
        {
            ERROR ("libvirt plugin: virDomainGetInfo failed with status %i.",
                    status);
            continue;
        }

<<<<<<< HEAD
        cpu_submit (info.cpuTime, domains[i], "virt_cpu_total");
        memory_submit ((gauge_t) info.memory * 1024, domains[i]);
=======
        if (info.state != VIR_DOMAIN_RUNNING)
        {
            /* only gather stats for running domains */
            continue;
        }

        cpu_submit (info.cpuTime, t, domains[i], "virt_cpu_total");
>>>>>>> 7d6d1fa5

        vinfo = malloc (info.nrVirtCpu * sizeof (vinfo[0]));
        if (vinfo == NULL) {
            ERROR ("libvirt plugin: malloc failed.");
            continue;
        }

        status = virDomainGetVcpus (domains[i], vinfo, info.nrVirtCpu,
                /* cpu map = */ NULL, /* cpu map length = */ 0);
        if (status < 0)
        {
            ERROR ("libvirt plugin: virDomainGetVcpus failed with status %i.",
                    status);
            free (vinfo);
            continue;
        }

        for (j = 0; j < info.nrVirtCpu; ++j)
            vcpu_submit (vinfo[j].cpuTime,
                    domains[i], vinfo[j].number, "virt_vcpu");

        sfree (vinfo);
    }

    /* Get block device stats for each domain. */
    for (i = 0; i < nr_block_devices; ++i) {
        struct _virDomainBlockStats stats;

        if (virDomainBlockStats (block_devices[i].dom, block_devices[i].path,
                    &stats, sizeof stats) != 0)
            continue;

        if ((stats.rd_req != -1) && (stats.wr_req != -1))
            submit_derive2 ("disk_ops",
                    (derive_t) stats.rd_req, (derive_t) stats.wr_req,
                    block_devices[i].dom, block_devices[i].path);

        if ((stats.rd_bytes != -1) && (stats.wr_bytes != -1))
            submit_derive2 ("disk_octets",
                    (derive_t) stats.rd_bytes, (derive_t) stats.wr_bytes,
                    block_devices[i].dom, block_devices[i].path);
    } /* for (nr_block_devices) */

    /* Get interface stats for each domain. */
    for (i = 0; i < nr_interface_devices; ++i) {
        struct _virDomainInterfaceStats stats;
        char *display_name = NULL;


        switch (interface_format) {
            case if_address:
                display_name = interface_devices[i].address;
                break;
            case if_number:
                display_name = interface_devices[i].number;
                break;
            case if_name:
            default:
                display_name = interface_devices[i].path;
        }

        if (virDomainInterfaceStats (interface_devices[i].dom,
                    interface_devices[i].path,
                    &stats, sizeof stats) != 0)
            continue;

	if ((stats.rx_bytes != -1) && (stats.tx_bytes != -1))
	    submit_derive2 ("if_octets",
		    (derive_t) stats.rx_bytes, (derive_t) stats.tx_bytes,
		    interface_devices[i].dom, display_name);

	if ((stats.rx_packets != -1) && (stats.tx_packets != -1))
	    submit_derive2 ("if_packets",
		    (derive_t) stats.rx_packets, (derive_t) stats.tx_packets,
		    interface_devices[i].dom, display_name);

	if ((stats.rx_errs != -1) && (stats.tx_errs != -1))
	    submit_derive2 ("if_errors",
		    (derive_t) stats.rx_errs, (derive_t) stats.tx_errs,
		    interface_devices[i].dom, display_name);

	if ((stats.rx_drop != -1) && (stats.tx_drop != -1))
	    submit_derive2 ("if_dropped",
		    (derive_t) stats.rx_drop, (derive_t) stats.tx_drop,
		    interface_devices[i].dom, display_name);
    } /* for (nr_interface_devices) */

    return 0;
}

static int
refresh_lists (void)
{
    int n;

    n = virConnectNumOfDomains (conn);
    if (n < 0) {
        VIRT_ERROR (conn, "reading number of domains");
        return -1;
    }

    if (n > 0) {
        int i;
        int *domids;

        /* Get list of domains. */
        domids = malloc (sizeof (int) * n);
        if (domids == 0) {
            ERROR ("libvirt plugin: malloc failed.");
            return -1;
        }

        n = virConnectListDomains (conn, domids, n);
        if (n < 0) {
            VIRT_ERROR (conn, "reading list of domains");
            sfree (domids);
            return -1;
        }

        free_block_devices ();
        free_interface_devices ();
        free_domains ();

        /* Fetch each domain and add it to the list, unless ignore. */
        for (i = 0; i < n; ++i) {
            virDomainPtr dom = NULL;
            const char *name;
            char *xml = NULL;
            xmlDocPtr xml_doc = NULL;
            xmlXPathContextPtr xpath_ctx = NULL;
            xmlXPathObjectPtr xpath_obj = NULL;
            int j;

            dom = virDomainLookupByID (conn, domids[i]);
            if (dom == NULL) {
                VIRT_ERROR (conn, "virDomainLookupByID");
                /* Could be that the domain went away -- ignore it anyway. */
                continue;
            }

            name = virDomainGetName (dom);
            if (name == NULL) {
                VIRT_ERROR (conn, "virDomainGetName");
                goto cont;
            }

            if (il_domains && ignorelist_match (il_domains, name) != 0)
                goto cont;

            if (add_domain (dom) < 0) {
                ERROR ("libvirt plugin: malloc failed.");
                goto cont;
            }

            /* Get a list of devices for this domain. */
            xml = virDomainGetXMLDesc (dom, 0);
            if (!xml) {
                VIRT_ERROR (conn, "virDomainGetXMLDesc");
                goto cont;
            }

            /* Yuck, XML.  Parse out the devices. */
            xml_doc = xmlReadDoc ((xmlChar *) xml, NULL, NULL, XML_PARSE_NONET);
            if (xml_doc == NULL) {
                VIRT_ERROR (conn, "xmlReadDoc");
                goto cont;
            }

            xpath_ctx = xmlXPathNewContext (xml_doc);

            /* Block devices. */
            xpath_obj = xmlXPathEval
                ((xmlChar *) "/domain/devices/disk/target[@dev]",
                 xpath_ctx);
            if (xpath_obj == NULL || xpath_obj->type != XPATH_NODESET ||
                xpath_obj->nodesetval == NULL)
                goto cont;

            for (j = 0; j < xpath_obj->nodesetval->nodeNr; ++j) {
                xmlNodePtr node;
                char *path = NULL;

                node = xpath_obj->nodesetval->nodeTab[j];
                if (!node) continue;
                path = (char *) xmlGetProp (node, (xmlChar *) "dev");
                if (!path) continue;

                if (il_block_devices &&
                    ignore_device_match (il_block_devices, name, path) != 0)
                    goto cont2;

                add_block_device (dom, path);
            cont2:
                if (path) xmlFree (path);
            }
            xmlXPathFreeObject (xpath_obj);

            /* Network interfaces. */
            xpath_obj = xmlXPathEval
                ((xmlChar *) "/domain/devices/interface[target[@dev]]",
                 xpath_ctx);
            if (xpath_obj == NULL || xpath_obj->type != XPATH_NODESET ||
                xpath_obj->nodesetval == NULL)
                goto cont;

            xmlNodeSetPtr xml_interfaces = xpath_obj->nodesetval;

            for (j = 0; j < xml_interfaces->nodeNr; ++j) {
                char *path = NULL;
                char *address = NULL;
                xmlNodePtr xml_interface;

                xml_interface = xml_interfaces->nodeTab[j];
                if (!xml_interface) continue;
                xmlNodePtr child = NULL;

                for (child = xml_interface->children; child; child = child->next) {
                    if (child->type != XML_ELEMENT_NODE) continue;

                    if (xmlStrEqual(child->name, (const xmlChar *) "target")) {
                        path = (char *) xmlGetProp (child, (const xmlChar *) "dev");
                        if (!path) continue;
                    } else if (xmlStrEqual(child->name, (const xmlChar *) "mac")) {
                        address = (char *) xmlGetProp (child, (const xmlChar *) "address");
                        if (!address) continue;
                    }
                }

                if (il_interface_devices &&
                    (ignore_device_match (il_interface_devices, name, path) != 0 ||
                     ignore_device_match (il_interface_devices, name, address) != 0))
                    goto cont3;

                add_interface_device (dom, path, address, j+1);
                cont3:
                    if (path) xmlFree (path);
                    if (address) xmlFree (address);
            }

        cont:
            if (xpath_obj) xmlXPathFreeObject (xpath_obj);
            if (xpath_ctx) xmlXPathFreeContext (xpath_ctx);
            if (xml_doc) xmlFreeDoc (xml_doc);
            sfree (xml);
        }

        sfree (domids);
    }

    return 0;
}

static void
free_domains ()
{
    int i;

    if (domains) {
        for (i = 0; i < nr_domains; ++i)
            virDomainFree (domains[i]);
        sfree (domains);
    }
    domains = NULL;
    nr_domains = 0;
}

static int
add_domain (virDomainPtr dom)
{
    virDomainPtr *new_ptr;
    int new_size = sizeof (domains[0]) * (nr_domains+1);

    if (domains)
        new_ptr = realloc (domains, new_size);
    else
        new_ptr = malloc (new_size);

    if (new_ptr == NULL)
        return -1;

    domains = new_ptr;
    domains[nr_domains] = dom;
    return nr_domains++;
}

static void
free_block_devices ()
{
    int i;

    if (block_devices) {
        for (i = 0; i < nr_block_devices; ++i)
            sfree (block_devices[i].path);
        sfree (block_devices);
    }
    block_devices = NULL;
    nr_block_devices = 0;
}

static int
add_block_device (virDomainPtr dom, const char *path)
{
    struct block_device *new_ptr;
    int new_size = sizeof (block_devices[0]) * (nr_block_devices+1);
    char *path_copy;

    path_copy = strdup (path);
    if (!path_copy)
        return -1;

    if (block_devices)
        new_ptr = realloc (block_devices, new_size);
    else
        new_ptr = malloc (new_size);

    if (new_ptr == NULL) {
        sfree (path_copy);
        return -1;
    }
    block_devices = new_ptr;
    block_devices[nr_block_devices].dom = dom;
    block_devices[nr_block_devices].path = path_copy;
    return nr_block_devices++;
}

static void
free_interface_devices ()
{
    int i;

    if (interface_devices) {
        for (i = 0; i < nr_interface_devices; ++i) {
            sfree (interface_devices[i].path);
            sfree (interface_devices[i].address);
            sfree (interface_devices[i].number);
        }
        sfree (interface_devices);
    }
    interface_devices = NULL;
    nr_interface_devices = 0;
}

static int
add_interface_device (virDomainPtr dom, const char *path, const char *address, unsigned int number)
{
    struct interface_device *new_ptr;
    int new_size = sizeof (interface_devices[0]) * (nr_interface_devices+1);
    char *path_copy, *address_copy, number_string[15];

    path_copy = strdup (path);
    if (!path_copy) return -1;

    address_copy = strdup (address);
    if (!address_copy) {
        sfree(path_copy);
        return -1;
    }

    snprintf(number_string, sizeof (number_string), "interface-%u", number);

    if (interface_devices)
        new_ptr = realloc (interface_devices, new_size);
    else
        new_ptr = malloc (new_size);

    if (new_ptr == NULL) {
        sfree (path_copy);
        sfree (address_copy);
        return -1;
    }
    interface_devices = new_ptr;
    interface_devices[nr_interface_devices].dom = dom;
    interface_devices[nr_interface_devices].path = path_copy;
    interface_devices[nr_interface_devices].address = address_copy;
    interface_devices[nr_interface_devices].number = strdup(number_string);
    return nr_interface_devices++;
}

static int
ignore_device_match (ignorelist_t *il, const char *domname, const char *devpath)
{
    char *name;
    int n, r;

    n = sizeof (char) * (strlen (domname) + strlen (devpath) + 2);
    name = malloc (n);
    if (name == NULL) {
        ERROR ("libvirt plugin: malloc failed.");
        return 0;
    }
    ssnprintf (name, n, "%s:%s", domname, devpath);
    r = ignorelist_match (il, name);
    sfree (name);
    return r;
}

static int
lv_shutdown (void)
{
    free_block_devices ();
    free_interface_devices ();
    free_domains ();

    if (conn != NULL)
        virConnectClose (conn);
    conn = NULL;

    ignorelist_free (il_domains);
    il_domains = NULL;
    ignorelist_free (il_block_devices);
    il_block_devices = NULL;
    ignorelist_free (il_interface_devices);
    il_interface_devices = NULL;

    return 0;
}

void
module_register (void)
{
    plugin_register_config ("libvirt",
    lv_config,
    config_keys, NR_CONFIG_KEYS);
    plugin_register_init ("libvirt", lv_init);
    plugin_register_read ("libvirt", lv_read);
    plugin_register_shutdown ("libvirt", lv_shutdown);
}

/*
 * vim: shiftwidth=4 tabstop=8 softtabstop=4 expandtab fdm=marker
 */<|MERGE_RESOLUTION|>--- conflicted
+++ resolved
@@ -441,18 +441,14 @@
             continue;
         }
 
-<<<<<<< HEAD
-        cpu_submit (info.cpuTime, domains[i], "virt_cpu_total");
-        memory_submit ((gauge_t) info.memory * 1024, domains[i]);
-=======
         if (info.state != VIR_DOMAIN_RUNNING)
         {
             /* only gather stats for running domains */
             continue;
         }
 
-        cpu_submit (info.cpuTime, t, domains[i], "virt_cpu_total");
->>>>>>> 7d6d1fa5
+        cpu_submit (info.cpuTime, domains[i], "virt_cpu_total");
+        memory_submit ((gauge_t) info.memory * 1024, domains[i]);
 
         vinfo = malloc (info.nrVirtCpu * sizeof (vinfo[0]));
         if (vinfo == NULL) {
