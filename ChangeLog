<<<<<<< HEAD
2014-01-26, Version 5.4.1
	* amqp plugin: Add support for RabbitMQ 0.4.x to avoid compiler
	  warnings. Thanks to Sebastian Harl for implementing this.
	* apache / network plugins: Improved initialization order hopefully
	  resolved gcrypt initialization problems.
	* aquaero plugin: The type used to submit fan utilization was fixed.
	  Thanks to Alex Deymo for the patch.
	* cgroups plugin: A small memory leak was fixed. Checking the existence
	  of a mount option without a value was fixed. More permissive parsing
	  of the cpuacct.stats file fixes support for some versions of Linux.
	  Thanks to Marc Fournier for bug reports and patches.
	* curl plugin: Fix <Match> blocks without an instance. Thanks to
	  Alexander Golovko for reporting and Sebastian Harl for fixing this.
	* curl_json plugin: Potentially invalid memory access has been
	  sanitized. Thanks to Jim Radford for his patch.
	* interface plugin: Fix behavior under FreeBSD 10: Reporting of
	  per-address statistics caused duplicate updates to the same metric.
	  Thanks to demon / @trtrmitya for the patch.
	* write_graphite plugin: Use TCP to connect to Graphite by default. The
	  default changed from TCP to UDP between 5.3.1 and 5.4.0, which is a
	  regression. Thanks to Marc Fournier for fixing this. Reconnect
	  behavior was improved. Thanks to Michael Hart for his patch.
	* zfs_arc plugin: Collect "allocated" and "stolen" on FreeBSD only.

2013-08-18, Version 5.4.0
	* collectd: The "LoadPlugin" config option no longer attempts to load
	  plugins twice. If more than one "LoadPlugin" statement or block is
	  encountered, only the first will have any effect.
	* collectd: The "AutoLoadPlugin" option allows to automatically load
	  plugins for which a configuration is found.
	* collectd: The "WriteQueueLimitHigh" and "WriteQueueLimitLow" options
	  allow collectd to drop values when under stress, to avoid running out
	  of memory. Thanks to Yves Mettier for his patch.
	* amqp plugin: The "GraphiteSeparateInstances" and
	  "GraphiteAlwaysAppendDS" options have been added. Thanks to Laurent
	  for the patch.
	* aquaero plugin: This new plugin reads various metrics, e.g. fan
	  speeds and temperatures, from Aquaero 5, a fan and water cooling
	  control panel. Thanks to Alex Deymo for his patch.
	* curl plugin: The "MeasureResponseCode" option has been added. Thanks
	  to Jan Matějka for his patch.
	* curl_json plugin: Support for UNIX domain sockets and array wildcards
	  has been added. Thanks to Jim Radford for his patch.
	* curl_xml plugin: Support for long URLs has been improved.
	* cgroups plugin: This new plugin collects CPU accounting information
	  for processes in a cgroup. Thanks to Michael Stapelberg for his patch.
	* df plugin: The "ValuesAbsolute" and "ValuesPercentage" options have
	  been added. Thanks to Vedran Bartonicek for the patch.
	* exec plugin: Do UID / GID lookups before forking. This should prevent
	  a race condition in the NSS library. Thanks to Ceri Storey for the
	  patch.
	* lvm plugin: This new plugin collects size information from Linux'
	  Logical Volume Manager (LVM). Thanks to Chad Malfait for his work.
	* memcached plugin: Support for increment and decrement counts has been
	  added. Thanks to Blake Matheny for the patch.
	* mic plugin: This new plugin collects CPU and memory usage, power
	  consumption and temperatures of Intel's Many-Integrated-Core (MIC)
	  architecture, such as Xeon Phi cards. Thanks to Evan Felix for his
	  work.
	* netlink plugin: This plugin has been converted to use the supported
	  "libmnl" library. Thanks to Andreas Henriksson for his patch.
	* nginx plugin: Collection of accepted and handled connections has been
	  added. Thanks to Patrick Shan for his patch.
	* sigrok plugin: This new plugin collects metrics from sigrok, a signal
	  processing framework reading various hardware devices, from light
	  meters to spectrum analyzers. Thanks to Bert Vermeulen for his patch.
	* statsd plugin: This new plugin listens to a UDP socket and reads
	  metrics in the StatsD format.
	* varnish plugin: Many additional metrics have been added. Thanks to
	  Nick Stenning for his patch.
	* write_graphite plugin: Support for "UDP" has been added. Thanks to
	  Javier Maestro for his patch.
	* write_riemann plugin: The "TTLFactor" option has been added.
	* zfs_arc plugin: Support for FreeBSD has been added. Thanks to Xin Li
	  for his patch.
=======
2015-02-26, Version 5.3.2
	* Build system: Numerous fixes. Thanks to Bjørn Nordbø, Jim Radford,
	  KOMEDA Shinji, Lauri Tirkkonen, Manuel Luis Sanmartin Rozada, Marc
	  Fournier, Rainer Müller, Yoga Ramalingam and Yves Mettier. #326,
	  #373, #653, #828
	* collectd: A use-after-free has been fixed in the "parse_value()"
	  function. Thanks to Matthias Urlichs.
	* collectd: Fix carriage return sign in types_list Thanks to Marc
	  Fournier and @NsLib.
	* collectd: Fix programming error in src/configfile.c Thanks to
	  Wilfried Goesgens.
	* collectd: An off-by-one error has been fixed in the
	  "strstripnewline()" function. Patch by Florian Forster.
	* collectd: Use the complain mechanism to report filter chain write
	  failures. Thanks to Sebastian Harl.
	* collectd: Spelling and grammar of error messages have been fixed.
	  Thanks to Katelyn Perry and Tim Laszlo.
	* collectdctl: Fixed buffering issues which caused trouble on AIX and
	  Solaris. Thanks to Yoga Ramalingam.
	* Documentation: Details and example about multi-instance filterchain
	  targets have been added. Thanks to Marc Fournier.
	* Documentation: The "CollectStatistics" option of the rrdcached has
	  been documented. Thanks to Micha Krause. #907
	* Documentation: The write_redis has been documented. Thanks to Marc
	  Fournier.
	* Documentation: The synopsis of the threshold has been fixed. Thanks
	  to Fabien Wernli.
	* Documentation: The "GraphiteSeparateInstances" and
	  "GraphiteAlwaysAppendDS" options of the amqp have been documented.
	  Thanks to Marc Fournier.
	* aggregation: "utils_vl_lookup": A race when creating user objects
	  has been fixed. Thanks to Sebastian Harl. #535
	* cpu: Temperature code for Mac&nbsp;OS&nbsp;X has been removed.
	  Thanks to Florian Forster and Marc Fournier. #22
	* csv: A regression which would lead to the "DataDir" option to be
	  ignored has been fixed. Thanks to Manuel Luis Sanmartin Rozada.
	* curl, curl-json, curl-xml and write_http plugins: Call
	  "curl_global_init()" in the plugins' "init()" callback. Thanks to
	  Jeremy Katz.
	* curl and memcachec plugins: Fix calculation of gauge, average,
	  minimum and maximum. Previously, they were calculated from the start
	  of the daemon, which is not the documented behavior. Thanks to
	  Florian Forster. #663
	* dbi plugin: Compatibility with new versions of libdbi has been
	  restored. Thanks to Florian Forster. #950
	* exec, unixsock plugins: Fix parsing of the "time" option of the
	  "PUTNOTIF" command. Thanks to Adrian Miron. #477
	* java: Conversion from Java's time representation to collectd's
	  representation has been fixed. Thanks to Manuel Luis Sanmartín
	  Rozada.
	* ipmi: A conflict with the java over the "SIGUSR2" signal has been
	  fixed. Thanks to Vincent Bernat. #114
	* java: Make sure "cjni_thread_detach()" is called on all paths.
	  Thanks to Florian Forster.
	* logfile and syslog plugins: Avoid total silence in case of a
	  misconfiguration. Thanks to Marc Fournier and Wilfried Goesgens.
	* memcached: Connecting to a UNIX socket has been fixed. Thanks to Jim
	  Radford.
	* network: Support for recent versions of gcrypt has been added.
	  Thanks to Vincent Bernat. #632
	* network: Robustness of the client connecting behavior has been
	  improved. Thanks to Florian Forster. #627
	* python: Don't create empty "meta_data_t" objects. Thanks to Florian
	  Forster. #716
	* python: Fix Py list length check in "cpy_build_meta()". Thanks to
	  Yoga Ramalingam.
	* python: The "interval" member was fixed to export seconds as a
	  double. Thanks to Justin Burnham.
	* replace and set targets: Fix error message. Thanks to Marc Fournier.
	  #448
	* rrdtool and rrdcached plugins: Honor the "DataDir" config option;
	  this fixes a regression. Thanks to Florian Forster. #380
	* rrdtool and rrdcached plugins: A memory leak when creating RRD files
	  has been fixed. Thanks to Yves Mettier. #661
	* snmp: Fix a memory leak. Thanks to Marc Fournier and Pierre-Yves
	  Ritschard. #610, #804
	* swap: Fix behavior under OpenVZ by making "cached" optional. Thanks
	  to Florian Forster. #733
	* threshold: Population of the "time" field in notifications has been
	  added. Thanks to Manuel Luis Sanmartín Rozada.
	* libvirt: Only gather stats for running domains. Thanks to Ruben
	  Kerkhof.
	* write_graphite: Escape characters not supported by Graphite. Thanks
	  to Pierre-Yves Ritschard and Marc Fournier.
	* write_http: Make callback names context-dependent. Thanks to Marc
	  Fournier. #821
	* write_riemann: Receive acknowledge message when using TCP. Thanks to
	  John-John Tedro.
>>>>>>> 7f8f2f96

2013-07-13, Version 5.3.1
	* Documentation: Various fixes.
	* Configuration: Fix error handling: Errors in included files were
	  ignored, causing configuration mistakes to go unnoticed.
	* dns plugin: Don't abort when PCAP returns an error.
	* modbus plugin: The reconnection strategy was improved, fixing a
	  segfault in the libmodbud library. Thanks to Stefan Nickl and
	  Fabien Wernli for their patches.
	* mysql plugin: The notification about a newly running MySQL slave
	  thread has been fixed. Thanks to Joaquín Cuenca Abela for the patch.
	* snmp plugin: A build issue has been fixed (C99 mixed declaration).
	  The end-of-tree check has been improved by Pierre-Yves Ritschard.
	* threshold plugin: Handling of the "Interesting" configuration option
	  has been fixed. Thanks to Björn for the patch.
	* write_riemann plugin: A memory leak has been fixed. Thanks to Dave
	  Cottlehuber for reporting it.

2013-04-09, Version 5.3.0
	* collectd: The "Include" statements can now be limited to include
	  only matching files in a directory. Thanks to Sebastian Harl for his
	  patch.
	* collectd: Dispatches / writes are now handled by a thread pool. This
	  improves reliability and throughput for instances configured to act
	  as a "server". Thanks to Sebastian Harl and Dan Fandrich for
	  reviewing this change and fixing bugs.
	* aggregation plugin: Selection of value lists is now possible using
	  regular expressions. Parts of the identifier of the resulting metric
	  can now be set via the configuration file.
	* apcups plugin: The "ReportSeconds" option has been implemented.
	* curl* plugins: Support for POST requests and custom request headers
	  has been added. Thanks to Dan Fandrich for his patch.
	* curl_xml plugin: Support for XML namespaces has been added. Thanks
	  to Dan Fandrich for his patch.
	* dbi plugin: Support for numeric options has been added. The
	  "Host" option has been added. Thanks to Daniel Hilst for his patch.
	* disk plugin: Support for systems with >256 has been fixed. Thanks to
	  Greg Mason for his patch.
	* libvirt plugin: Support for memory allocation has been added. Thanks
	  to Johan Wirén for his patch.
	* netapp plugin: Support for "SnapVault", "VFiler" and deduplication /
	  compression and quota metrics. Thanks to Sebastian Harl for his
	  patches and teamix GmbH for sponsoring this work.
	* postgresql plugin: The reconnection logic has been improved. Thanks
	  to Sebastian Harl for his patches.
	* rrdtool, rrdcached plugins: The "CreateFilesAsync" option has been
	  implemented. When enabled, new RRD files will be created
	  asynchronously, which improved throughput of "server" instances.
	  Many thanks to Yves Mettier for all his input and code.
	* tail_csv plugin: This new plugins allows to read metrics from CSV
	  files, such as Snort's statistics file. Thanks to Kris Nielander for
	  his patch.
	* write_mongodb plugin: Authentication options have been added.
	* write_riemann plugin: This new plugin allows sending metrics to
	  Riemann, a stream processing and alerting tool. Big thanks to
	  Pierre-Yves Ritschard for his work.

2013-04-08, Version 5.2.2
	* Build system: A bad interaction between the Java detection code and
	  libltdl has been fixed. Thanks to Dave Cottlehuber for his patch.
	  Installation of the Perl bindings has been improved / fixed. Thanks
	  to Sebastian Harl for his patch.
	* collectd: Fixed read callback scheduling at startup.
	* apache, ascent, bind, curl, curl_json, curl_xml, nginx and
	  write_http plugins: Portability fixes, protection from infinite
	  redirect loops, improved error handling and incorrect dereferences
	  have been fixed. Most of these are related to the cURL library.
	  Thanks to Dan Fandrich for his patches.
	* logfile plugin: Flush the output file handle. This works around
	  caching when logging to STDOUT and redirecting into a file. Thanks
	  to Nathan Huff for the patch.
	* mysql plugin: Fix a memory leak in the error handling. Thanks to
	  Tomas Doran for his patch.
	* netapp plugin: Fix the interval with which values are dispatched.
	* network plugin: Build issues under FreeBSD and initialization have
	  been fixed. Thanks to Ed Schouten for his patch.
	* nfs plugin: A compilation problem has been fixed.
	* notify_email plugin: Add a character set to the mail header. Thanks
	  to Manuel Cissé for his patch.
	* pf plugin: Build issues have been fixed.
	* postgresql plugin: Build issues have been fixed.
	* rrdcached plugin: Connect to the daemon from the read callback.
	* snmp plugin: Matching of SNMP subtrees has been improved. Thanks to
	  "jkrabbe" for the patch.
	* thermal plugin: The initialization of dispatched value lists has
	  been fixed. Thanks to Markus Knetschke for his patch.
	* unixsock plugin: Parsing of options with an underscore, e.g.
	  "plugin_instance" has been fixed. Thanks to Tommie Gannert for his
	  patch.

2013-01-27, Version 5.2.1
	* Build system: "make distcheck" has been fixed. Build fixes Solaris
	  and systems without gcrypt. Thanks to Yves Mettier for his patches.
	* collectd: The complaint mechanism was fixed. It reported messages
	  more frequently than intended.
	* collectd-tg: A manual page has been added.
	* dns plugin: Build issues on FreeBSD have been fixed. Thanks to
	  Ed Schouten for his patch.
	* ethstat plugin: Fix the "Map" config option. An incorrectly used
	  character pointer may lead to a segmentation fault.
	* network plugin: Build issues on FreeBSD have been fixed. Thanks to
	  Ed Schouten for his patch.
	* postgresql plugin: A memory leak in the writing code has been fixed.
	  A use-after-free issue that happened when more than one database was
	  configured was fixed. Thanks to Sebastian Harl for fixing these
	  problems.
	* redis plugin: A build failure has been fixed. Thanks to Pierre-Yves
	  Ritschard for his patch.
	* varnish plugin: Fix a problem with instances without name.
	* write_graphite plugin: A regression which rendered the
	  "SeparateInstances" and "AlwaysAppendDS" options unusable has been
	  fixed. A failed assertion when using types with many data sources
	  has been fixed. Improve reporting of connection errors to not spam
	  log files too much. Thanks to Pierre-Yves Ritschard for reporting
	  the logging problem.
	* zfs_arc plugin: Fix the type used for mutex misses. Thanks to Yves
	  Mettier for reporting this bug.

2012-11-17, Version 5.2.0
	* collectd: The performance of the LISTVAL command has been improved.
	  Thanks to Yves Mettier for the patch.
	* collectd: The possibility to configure the collection interval on a
	  per-plugin basis has been added. Huge thanks to Sebastian Harl for
	  his work.
	* collectd-tg: This new binary allows to generate random but real
	  looking collectd network traffic. This can be used to load-test new
	  plugin, for example.
	* libcollectdclient: Code for constructing and sending network packets
	  in the binary format has been added.
	* aggregation plugin: This new plugin allows to aggregate multiple
	  value lists into one.
	* amqp and write_http plugins: Meta data is now included in the JSON
	  output format. Thanks to Mark Wong for the patch.
	* amqp plugin: Support for "Graphite" output has been added. Thanks to
	  Thomas Meson for the patch.
	* contextswitch plugin: Support for AIX has been added. Thanks to
	  Manuel Rozada for his patch.
	* disk plugin: The "UseBSDName" config option has been added to the
	  Mac OS X version.
	* GenericJMX plugin: Automatically determine the host name if it isn't
	  configured.
	* libvirt plugin: The "number" interface format has been added. Thanks
	  to "Davide Guerri" for the patch.
	* memcached plugin: Support for multiple connections has been added.
	  Thanks to Nicolas Szalay for the patch.
	* ntpd plugin: The "IncludeUnitID" config option has been added. The
	  behavior when a peer is unreachable has been improved. Thanks to
	  Johan Kiviniemi for the patches.
	* oracle plugin: The "Host" config option has been added.
	* pf plugin: This new plugin allows to collect statistics from BSD's
	  packet filter "pf". Thanks to Pierre-Yves Ritschard and Stefan Rinkes
	  for their work.
	* postgresql plugin: The "Instance" config option has been added.
	  Support for writing values to a PostgreSQL database has been added.
	  Thanks to Sebastian Harl for the patches.
	* processes plugin: Support for Solaris has been added. Thanks to
	  Cosmin Ioiart for the patch.
	* redis plugin: Support for authenticating via password has been added.
	  Thanks to biancalana for the patch.
	* rrdcached plugin: The "HeartBeat", "RRARows", "RRATimespan",
	  "StepSize" and "XFF" config options have been added.
	* swap plugin: The "ReportBytes" config option has been added. The AIX
	  version now also exports "reserved" pages and swap-in / swap-out
	  "traffic". Thanks to Manuel Rozada for the patch.
	* tcpconns plugin: Use a netlink socket rather than reading from /proc
	  for improved performance. Thanks to Michael Stapelberg for the patch.

2013-04-08, Version 5.1.3
	* Build system: A bad interaction between the Java detection code and
	  libltdl has been fixed. Thanks to Dave Cottlehuber for his patch.
	* collectd: Fixed read callback scheduling at startup.
	* apache, ascent, bind, curl, curl_json, curl_xml, nginx and
	  write_http plugins: Portability fixes, protection from infinite
	  redirect loops, improved error handling and incorrect dereferences
	  have been fixed. Most of these are related to the cURL library.
	  Thanks to Dan Fandrich for his patches.
	* logfile plugin: Flush the output file handle. This works around
	  caching when logging to STDOUT and redirecting into a file. Thanks
	  to Nathan Huff for the patch.
	* mysql plugin: Fix a memory leak in the error handling. Thanks to
	  Tomas Doran for his patch.
	* netapp plugin: Fix the interval with which values are dispatched.
	* network plugin: Build issues under FreeBSD and initialization have
	  been fixed. Thanks to Ed Schouten for his patch.
	* nfs plugin: A compilation problem has been fixed.
	* notify_email plugin: Add a character set to the mail header. Thanks
	  to Manuel Cissé for his patch.
	* rrdcached plugin: Connect to the daemon from the read callback.
	* snmp plugin: Matching of SNMP subtrees has been improved. Thanks to
	  "jkrabbe" for the patch.
	* thermal plugin: The initialization of dispatched value lists has
	  been fixed. Thanks to Markus Knetschke for his patch.
	* unixsock plugin: Parsing of options with an underscore, e.g.
	  "plugin_instance" has been fixed. Thanks to Tommie Gannert for his
	  patch.

2013-01-25, Version 5.1.2
	* Build system: "make distcheck" has been fixed. Thanks to Yves
	  Mettier for his patches.
	* collectd: The complaint mechanism was fixed. It reported messages
	  more frequently than intended.
	* dns plugin: Build issues on FreeBSD have been fixed. Thanks to
	  Ed Schouten for his patch.
	* ethstat plugin: Fix the "Map" config option. An incorrectly used
	  character pointer may lead to a segmentation fault.
	* network plugin: Build issues on FreeBSD have been fixed. Thanks to
	  Ed Schouten for his patch.
	* varnish plugin: Fix a problem with instances without name.
	* write_graphite: Improve reporting of connection errors to not spam
	  log files too much. Thanks to Pierre-Yves Ritschard for reporting
	  this problem.
	* zfs_arc plugin: Fix the type used for mutex misses. Thanks to Yves
	  Mettier for reporting this bug.

2012-11-11, Version 5.1.1
	* collectd: Create new directories with mode 0777 and let umask remove
	  unwanted permission bits.
	* collectd: Build issues have been fixed.
	* collectd: An incorrect assertion has been fixed in some common code
	  for Solaris. This should resolve pseudo-random assertion failures
	  under Solaris. Thanks to Jeff Blane for his help debugging this.
	* collectd: A couple of memory leaks through PThread thread attributes
	  have been fixed. Thanks to Gerrie Roos for fixing these.
	* collectdctl: Fix PUTVAL for data sets with multiple data sources.
	  Thanks to Cyril Feraudet for reporting this problem.
	* contrib/migrate-4-5.px: Handle to "df" to "df_complex" conversion
	  correctly.
	* apcups plugin: Improve the reconnect behavior.
	* curl_xml plugin: The "Host" setting was silently ignored. Thanks to
	  Fabien Wernli for fixing this.
	* df plugin: Ignore "rootfs" devices under Linux to avoid having them
	  reported twice. Thanks to Brune Prémont for fixing this.
	* disk plugin: Fix incorrect computation of read and write latency (the
	  "disk_time" type). Previously, the numbers reported where too small
	  by a factor of "interval", e.g. when the interval is set to 10
	  seconds, the values were too low by a factor of 10. Thanks to Manuel
	  Sanmartin for reporting this problem.
	* dns plugin: A build issue under Solaris has been fixed. A erroneous
	  define that could lead to the reporting of bad data has been fixed by
	  Daniel Sutto.
	* ethstat plugin: An off-by-one error and potential use of
	  uninitialized memory has been fixed. Thanks to Mark Voelker for
	  reporting these problems.
	* memcachec plugin: A bug in the configuration handling has been fixed.
	  Thanks to Pascal Hofmann for fixing this issue.
	* mysql plugin: Fix a bug when registering multiple databases. Thanks
	  to Sebastian Harl for fixing this.
	* netapp plugin: Correctly close the connection on communication
	  errors.
	* netlink plugin: The function used to query statistics has been
	  changed to be more in line with iproute2's behavior. Thanks to
	  "KIvosak" for the patch.
	* network plugin: Initialization of libgcrypt has been fixed. Thanks to
	  Chris Lundquist for his patch.
	* oracle plugin: Error messages have been improved.
	* ping plugin: Don't enter the exponential back-off mode when
	  ping_send() fails. This should make recovery after a network failure
	  much faster.
	* python plugin: Memory leaks have been fixed. Thanks to Tommie Gannert
	  and Sven Trenkel for fixing this.
	* redis plugin: Fix a compilation problem on FreeBSD. Thanks to
	  "biancalana" for the fix.
	* rrdtool plugin: Fix an out-of-bounds array access when printing a
	  warning message. Thanks to Will Hawkins for fixing this bug.
	* snmp plugin: Support for the SNMP_ENDOFMIBVIEW return value has been
	  added. Support for more complex / unusual MIBs / subtrees has been
	  added. Thanks to Mark Juric to test the changes and point out these
	  problems.
	* varnish plugin: Support for multiple instances of Varnish 3 has been
	  fixed. Thanks to Jonathan Huot for the patch.
	* write_mongodb plugin: Add compatibility with libmongo 0.6.0 and
	  later. Thanks to Chris Lundquist for this patch.

2012-04-01, Version 5.1.0
	* Build system, iptables plugin: The shipped version of libiptc has
	  been removed.
	* collectd-nagios: A list of value lists can now be queried using
	  "-n LIST". Thanks to Sebastian Harl for his patches.
	* bind plugin: The "ParseTime" option has been added. It allows to use
	  the system time rather than the time reported by BIND.
	* curl, memcachec, tail plugins: The "ExcludeRegexp" option has been
	  added. Thanks to Peter Warasin for his initial patch.
	* ethstat plugin: The new "ethstat" plugin reads performance statistics
	  directly from ethernet cards. Thanks to Cyril Feraudet for his patch.
	* GenericJMX plugin: Support for querying MBean "Operations" (in
	  addition to "Attributes") has been added. Thanks to Pierre-Yves
	  Ritschard for his patch.
	* irq plugin: The selection / ignore code now uses the default
	  ignorelist infrastructure, providing the standard feature set, e.g.
	  regex matching.
	* md plugin: The new "md" plugin reports the number of disks in various
	  states in Linux software RAID devices. Thanks to Michael Hanselmann
	  for his patch.
	* modbus plugin: Support for signed integer register types has been
	  added.
	* nfs plugin: Support for Solaris has been added. Thanks to Cosmin
	  Ioiart for his patch.
	* numa plugin: The new "numa" plugin reports statistics of the
	  Non-Uniform Memory Access (NUMA) subsystem of Linux.
	* processes plugin: Various fixes for the FreeBSD implementation.
	  Thanks to Phil Kulin for his patch.
	* rrdcached plugin: Passing flushes to the caching daemon has been
	  added.
	* sensors plugin: The initialization code has been improved. Thanks to
	  Henrique de Moraes Holschuh for his patch.
	* swap plugin: The "ReportByDevice" option has been added.
	* syslog plugin: Support for writing notifications has been added.
	  Thanks to Fabien Wernli for his patch.
	* tcpconns plugin: Support for AIX has been added. Thanks to Manuel
	  Luis Sanmartín Rozada for his patch.
	* threshold plugin: The "PersistOK" option has been added. Thanks to
	  Aaron Brady for his patch.
	* varnish plugin: Support for Varnish 3.0 has been added. Thanks to
	  Jérôme Renard for his patches.
	* write_mongodb plugin: The new "write_mongodb" plugin writes value
	  lists to MongoDB, a shema-less database. Thanks to Akkarit Sangpetch
	  and Chris Lundquist for their work.
	* write_graphite plugin: The new "write_graphite" plugin writes value
	  lists to Carbon, the storage layer of the Graphite time-series
	  database. Thanks to Scott Sanders and Pierre-Yves Ritschard for their
	  work.
	* zfs_arc plugin: Several new statistics have been added. Thanks to
	  Aurelien Rougemont for his patches.
	* scale target: Support for scaling specific data sources only has been
	  added. Thanks to Gerrie Roos for his patch.

2012-11-11, Version 5.0.5
	* collectd: Create new directories with mode 0777 and let umask remove
	  unwanted permission bits.
	* collectd: Build issues have been fixed.
	* collectd: An incorrect assertion has been fixed in some common code
	  for Solaris. This should resolve pseudo-random assertion failures
	  under Solaris. Thanks to Jeff Blane for his help debugging this.
	* collectd: A couple of memory leaks through PThread thread attributes
	  have been fixed. Thanks to Gerrie Roos for fixing these.
	* collectdctl: Fix PUTVAL for data sets with multiple data sources.
	  Thanks to Cyril Feraudet for reporting this problem.
	* contrib/migrate-4-5.px: Handle to "df" to "df_complex" conversion
	  correctly.
	* apcups plugin: Improve the reconnect behavior.
	* curl_xml plugin: The "Host" setting was silently ignored. Thanks to
	  Fabien Wernli for fixing this.
	* df plugin: Ignore "rootfs" devices under Linux to avoid having them
	  reported twice. Thanks to Brune Prémont for fixing this.
	* disk plugin: Fix incorrect computation of read and write latency (the
	  "disk_time" type). Previously, the numbers reported where too small
	  by a factor of "interval", e.g. when the interval is set to 10
	  seconds, the values were too low by a factor of 10. Thanks to Manuel
	  Sanmartin for reporting this problem.
	* dns plugin: A build issue under Solaris has been fixed. A erroneous
	  define that could lead to the reporting of bad data has been fixed by
	  Daniel Sutto.
	* memcachec plugin: A bug in the configuration handling has been fixed.
	  Thanks to Pascal Hofmann for fixing this issue.
	* mysql plugin: Fix a bug when registering multiple databases. Thanks
	  to Sebastian Harl for fixing this.
	* netapp plugin: Correctly close the connection on communication
	  errors.
	* netlink plugin: The function used to query statistics has been
	  changed to be more in line with iproute2's behavior. Thanks to
	  "KIvosak" for the patch.
	* network plugin: Initialization of libgcrypt has been fixed. Thanks to
	  Chris Lundquist for his patch.
	* oracle plugin: Error messages have been improved.
	* ping plugin: Don't enter the exponential back-off mode when
	  ping_send() fails. This should make recovery after a network failure
	  much faster.
	* python plugin: Memory leaks have been fixed. Thanks to Tommie Gannert
	  and Sven Trenkel for fixing this.
	* redis plugin: Fix a compilation problem on FreeBSD. Thanks to
	  "biancalana" for the fix.
	* rrdtool plugin: Fix an out-of-bounds array access when printing a
	  warning message. Thanks to Will Hawkins for fixing this bug.
	* snmp plugin: Support for the SNMP_ENDOFMIBVIEW return value has been
	  added. Support for more complex / unusual MIBs / subtrees has been
	  added. Thanks to Mark Juric to test the changes and point out these
	  problems.

2012-04-01, Version 5.0.4
	* Build system: Fix the use of a libltdl macro. Thanks to Clemens Lang
	  for fixing this. Adresses some issues with building the iptables
	  plugin under Gentoo.
	* libcollectdclient: A memory leak in the lcc_getval() function has
	  been fixed. Thanks to Jason Schmidlapp for finding and fixing this
	  issue.
	* bind plugin: The use of 'QType" types has been fixed.
	* df plugin: Fixed compiler issue under Mac OS X 10.7.
	* conntrack plugin: Support zero as legitimate value. Thanks to Louis
	  Opter for his patch.
	* memcached plugin: Increased the size of a static buffer, which was
	  truncating status messages form memcached. Thanks to Timon for the
	  patch.
	* network plugin: Forwarding of notifications has been disabled. This
	  was a contition not checked for before, which may retult in an
	  endless loop.
	* processes plugin: Support for process names with spaces has been
	  added to the Linux implementation. Thanks to Darrell Bishop for his
	  patch.
	* perl plugin: A race condition in several callbacks, including log and
	  write callbacks, has been fixed. Thanks to "Rrpv" for reporting this
	  bug.
	* snmp plugin: A bug when casting unsigned integers to gauge values has
	  been fixed: Unsigned integers would be cast to a signed integer and
	  then to a gauge, possibly resulting in a negative value.
	* tcpconns plugin: Compilation with newer versions of the FreeBSD
	  runtime has been fixed.

2012-02-19, Version 5.0.3
	* Build system: Fix problems when building the ipvs and iptables
	  plugins. Thanks to Sebastian Harl for his patch. A bashism in the
	  version-gen.sh script has been fixed. Thanks to Jo-Philipp Wich for
	  his patch.
	* csv and rrdtool plugins: Print a more helpful error message when the
	  DataDir is a symlink pointing to a non-existing location. Thanks to
	  Jonathan Nieder for his patch.
	* exec plugin: Fix a problem when using select(2) to read from file
	  handles. Thanks to Gerrie Roos for his patch.
	* network plugin: An incorrect error message in the handling of the
	  "Interface" configuration option has been fixed. Thanks to Gerrie
	  Roos for his patch.
	* oracle plugin: A potential endless loop in the error handling has
	  been fixed.
	* python plugin: A crash bug in the configuration handling has been
	  fixed. Thanks to Sven Trenkel for his patch.
	* interfaces plugin: The change which was supposed to ignore "bogus"
	  interfaces has been reverted, since it ignored legit interfaces, such
	  as bonding pseudo-devices as well.

2012-01-21, Version 5.0.2
	* curl_xml plugin: Fix handling of file:// and other URLs (which don't
	  follow HTTP status codes). Thanks to Fabien Wernli for his patch!
	* df plugin: Fix handling of negative "available" counts. This can
	  occur with some file systems, for example UFS. Thanks to Toni Ylenius
	  for his patch.
	* interface plugin: "mac" interfaces are now ignored on Solaris. These
	  pseudo-interfaces occur multiple times, causing warnings. Also switch
	  to 64-bit counters on Solaris, improving overflow behavior for
	  high-speed interfaces. Thanks to Eddy Geez and Fabien Wernli for
	  their patches.
	* memory plugin: Account kernel and unused memory under Solaris. Thanks
	  to Fabien Wernli for his patch.
	* network plugin: A bug in the interaction between the Network plugin
	  and filter chains has been fixed: When a filter modified a field such
	  as the hostname, subsequent values in the same network packets could
	  have ended up using the modified name rather than the original name.
	  Thanks to Sebastian Harl for identifying the problem.
	* oracle plugin: A memory leak has been fixed in the parameter handling.
	* python plugin: A memory leak has been fixed. Thanks to Sven Trenkel
	  for fixing this bug!

2011-10-07, Version 5.0.1
	* collectd: A mutex leak has been fixed in the meta data code. Thanks
	  to Rafal Lesniak for his patch.
	* collectd: Compatibility fixes for GCC 4.6 have been applied. Thanks
	  to Peter Green for his patch.
	* csv plugin: The line buffer size has been increased. Thanks to Colin
	  McCabe for the patch.
	* curl_json plugin: Don't use the "parent" node to build the type
	  instance, if it is empty. Compatibility with libyajl 2 has been
	  added. Thanks to "spupykin" of the Arch Linux project for the initial
	  code. Formatting of time has been fixed in the JSON module.
	* exec plugin: Fix the timestamp value passed to notification scripts.
	  Thanks to Alexander Kovalenko for fixing this.
	* iptables plugin: Fix linking with some versions of libiptc.
	* irq plugin: Fix support for interrupts under Linux. The old code
	  assumed that interrupts have a numeric value -- this is no longer
	  true for Linux. Thanks to Bostjan Skufca for implementing this.
	* notify_desktop plugin: Compatibility with libnotify 0.7 has been
	  added. Thanks to Samuli Suominen for his patch.
	* processes plugin: Fix handling of regular expressions containing
	  spaces. Thanks for Sebastian Harl for fixing this.
	* rrdtool, rrdcached plugins: Improve precision of the XFF parameter.
	  Previously, values like 0.999 would have been rounded to 1.0. Thanks
	  to Francois-Xavier Bourlet for fixing this.
	* varnish plugin: Fix data type handling of some metrics. Some values
	  were submitted as gauge even though they were derives.
	* Various plugin: Set a multi-threading flag in libcurl. Thanks to Mike
	  Flisher for the fix.

2011-03-28, Version 5.0.0
	* collectd: The "FQDNLookup" option is now enabled by default.
	* collectd: The internal representation of time has been changed to
	  allow a higher accuracy than one second.
	* collectdcmd: This new command line utility can send various commands
	  to collectd using the UnixSock plugin. Thanks to Håkon Dugstad
	  Johnsen and Sebastian Harl for their code.
	* collectd-nagios: The "-m" option has been implemented (treat NaNs as
	  critical).
	* collectd-tg: Traffic generator creating bogus network traffic
	  compatible to the Network plugin. This utility can be used to
	  stress-test new write plugins and collectd in general.
	* libcollectdclient: Creating and sending network packets has been
	  added to the collectd client library.
	* All data sets: The data source name of all data sets with exactly
	  one data source has been changed to "value".
	* All plugins: All "counter" data sources have been converted to
	  "derive" data sources. All plugins now use "derive" by default, but
	  plugins such as the network plugin can still handle "counter", of
	  course. The minimum value of all derive data sources is zero, the
	  maximum value is unspecified.
	* amqp plugin: The new AMQP plugin can send data to and receive data
	  from an AMQP broker. Thanks to Sebastien Pahl for his code.
	* apache plugin: Backwards compatibility code has been removed.
	  Support for the IBM HTTP Server has been added. Thanks to Manuel
	  Luis Sanmartín Rozada for his patch.
	* contextswitch plugin: Support for sysctlbyname(3) has been added.
	  Thanks to Kimo Rosenbaum for his patch.
	* df plugin: The default behavior has been changed to be equivalent to
	  the "ReportReserved" behavior of v4.
	* dns plugin: Improved RFC 1035 name parsing has been imported from
	  "dnstop".
	* exec plugin: Backwards compatibility code has been removed.
	* GenericJMX plugin: The "InstancePrefix" option has been added to
	  "Connection" blocks.
	* hddtemp plugin: The "TranslateDevicename" config option has been
	  removed.
	* interface plugin: Use the "plugin instance" to store the interface
	  value.
	* libvirt plugin: The "InterfaceFormat" option has been added. Thanks
	  to Ruben Kerkhof for his patch.
	* lpar plugin: New plugins for "logical partitions", a virtualization
	  technique of POWER CPUs. Thanks to Aurélien Reynaud for his code and
	  patience.
	* modbus plugin: Support for libmodbus 2.9.2 has been added and the
	  license has been changed to LGPLv2.1.
	* mysql plugin: Backwards compatibility code has been removed. The
	  data sets used have been improved.
	* network plugin: The default buffer size has been increased to
	  1452 bytes.
	* perl plugin: Backwards compatibility code has been removed.
	* postgresql plugin: Backwards compatibility code has been removed.
	* redis plugin: Plugin for collecting statistics from Redis, a key-
	  value store, has been added. Thanks to Andres J. Diaz for his code.
	* swap plugin: Implement collection of physical and virtual memory
	  statistics under Solaris. The new default is collecting physical
	  memory. Thanks to Aurélien Reynaud for his patches.
	* threshold plugin: The threshold configuration has been moved into
	  this separate plugin.
	* unixsock plugin: The "DeleteSocket" option has been added.
	* varnish plugin: The new Varnish plugin reads statistics from
	  Varnish, a web accelerator. Thanks to Jérôme Renard and Marc
	  Fournier for their contributions.
	* write_redis: New plugin for writing data to Redis, a key-value
	  store.
	* zfs_arc plugin: The data sets have been replaced by more elegant
	  alternatives.
	* v5upgrade target: Target for converting v4 data sets to the v5
	  schema.

2013-04-07, Version 4.10.9
	* Build system: A bad interaction between the Java detection code and
	  libltdl has been fixed. Thanks to Dave Cottlehuber for his patch.
	* apache, ascent, bind, curl, curl_json, curl_xml, nginx and
	  write_http plugins: Portability fixes, protection from infinite
	  redirect loops, improved error handling and incorrect dereferences
	  have been fixed. Most of these are related to the cURL library.
	  Thanks to Dan Fandrich for his patches.
	* logfile plugin: Flush the output file handle. This works around
	  caching when logging to STDOUT and redirecting into a file. Thanks
	  to Nathan Huff for the patch.
	* network plugin: Build issues under FreeBSD and initialization have
	  been fixed. Thanks to Ed Schouten for his patch.
	* mysql plugin: Fix a memory leak in the error handling. Thanks to
	  Tomas Doran for his patch.
	* thermal plugin: The initialization of dispatched value lists has
	  been fixed. Thanks to Markus Knetschke for his patch.
	* unixsock plugin: Parsing of options with an underscore, e.g.
	  "plugin_instance" has been fixed. Thanks to Tommie Gannert for his
	  patch.

2012-11-11, Version 4.10.8
	* collectd: Create new directories with mode 0777 and let umask remove
	  unwanted permission bits.
	* collectd: Build issues have been fixed.
	* collectd: An incorrect assertion has been fixed in some common code
	  for Solaris. This should resolve pseudo-random assertion failures
	  under Solaris. Thanks to Jeff Blane for his help debugging this.
	* collectd: A couple of memory leaks through PThread thread attributes
	  have been fixed. Thanks to Gerrie Roos for fixing these.
	* apcups plugin: Improve the reconnect behavior.
	* df plugin: Ignore "rootfs" devices under Linux to avoid having them
	  reported twice. Thanks to Brune Prémont for fixing this.
	* disk plugin: Fix incorrect computation of read and write latency (the
	  "disk_time" type). Previously, the numbers reported where too small
	  by a factor of "interval", e.g. when the interval is set to 10
	  seconds, the values were too low by a factor of 10. Thanks to Manuel
	  Sanmartin for reporting this problem.
	* dns plugin: A build issue under Solaris has been fixed. A erroneous
	  define that could lead to the reporting of bad data has been fixed by
	  Daniel Sutto.
	* memcachec plugin: A bug in the configuration handling has been fixed.
	  Thanks to Pascal Hofmann for fixing this issue.
	* netapp plugin: Correctly close the connection on communication
	  errors.
	* netlink plugin: The function used to query statistics has been
	  changed to be more in line with iproute2's behavior. Thanks to
	  "KIvosak" for the patch.
	* network plugin: Initialization of libgcrypt has been fixed. Thanks to
	  Chris Lundquist for his patch.
	* oracle plugin: Error messages have been improved.
	* ping plugin: Don't enter the exponential back-off mode when
	  ping_send() fails. This should make recovery after a network failure
	  much faster.
	* python plugin: Memory leaks have been fixed. Thanks to Tommie Gannert
	  and Sven Trenkel for fixing this.
	* rrdtool plugin: Fix an out-of-bounds array access when printing a
	  warning message. Thanks to Will Hawkins for fixing this bug.
	* snmp plugin: Support for the SNMP_ENDOFMIBVIEW return value has been
	  added. Support for more complex / unusual MIBs / subtrees has been
	  added. Thanks to Mark Juric to test the changes and point out these
	  problems.

2012-04-01, Version 4.10.7
	* Build system: Fix the use of a libltdl macro. Thanks to Clemens Lang
	  for fixing this. Adresses some issues with building the iptables
	  plugin under Gentoo.
	* libcollectdclient: A memory leak in the lcc_getval() function has
	  been fixed. Thanks to Jason Schmidlapp for finding and fixing this
	  issue.
	* bind plugin: The use of 'QType" types has been fixed.
	* df plugin: Fixed compiler issue under Mac OS X 10.7.
	* conntrack plugin: Support zero as legitimate value. Thanks to Louis
	  Opter for his patch.
	* memcached plugin: Increased the size of a static buffer, which was
	  truncating status messages form memcached. Thanks to Timon for the
	  patch.
	* network plugin: Forwarding of notifications has been disabled. This
	  was a contition not checked for before, which may retult in an
	  endless loop.
	* processes plugin: Support for process names with spaces has been
	  added to the Linux implementation. Thanks to Darrell Bishop for his
	  patch.
	* perl plugin: A race condition in several callbacks, including log and
	  write callbacks, has been fixed. Thanks to "Rrpv" for reporting this
	  bug.
	* snmp plugin: A bug when casting unsigned integers to gauge values has
	  been fixed: Unsigned integers would be cast to a signed integer and
	  then to a gauge, possibly resulting in a negative value.
	* tcpconns plugin: Compilation with newer versions of the FreeBSD
	  runtime has been fixed.

2012-02-19, Version 4.10.6
	* Build system: Fix problems when building the ipvs and iptables
	  plugins. Thanks to Sebastian Harl for his patch. A bashism in the
	  version-gen.sh script has been fixed. Thanks to Jo-Philipp Wich for
	  his patch.
	* csv and rrdtool plugins: Print a more helpful error message when the
	  DataDir is a symlink pointing to a non-existing location. Thanks to
	  Jonathan Nieder for his patch.
	* exec plugin: Fix a problem when using select(2) to read from file
	  handles. Thanks to Gerrie Roos for his patch.
	* network plugin: An incorrect error message in the handling of the
	  "Interface" configuration option has been fixed. Thanks to Gerrie
	  Roos for his patch.
	* oracle plugin: A potential endless loop in the error handling has
	  been fixed.
	* python plugin: A crash bug in the configuration handling has been
	  fixed. Thanks to Sven Trenkel for his patch.
	* interfaces plugin: The change which was supposed to ignore "bogus"
	  interfaces has been reverted, since it ignored legit interfaces, such
	  as bonding pseudo-devices as well.

2012-01-21, Version 4.10.5
	* curl_xml plugin: Fix handling of file:// and other URLs (which don't
	  follow HTTP status codes). Thanks to Fabien Wernli for his patch!
	* df plugin: Fix handling of negative "available" counts. This can
	  occur with some file systems, for example UFS. Thanks to Toni Ylenius
	  for his patch.
	* interface plugin: "mac" interfaces are now ignored on Solaris. These
	  pseudo-interfaces occur multiple times, causing warnings. Also switch
	  to 64-bit counters on Solaris, improving overflow behavior for
	  high-speed interfaces. Thanks to Eddy Geez and Fabien Wernli for
	  their patches.
	* memory plugin: Account kernel and unused memory under Solaris. Thanks
	  to Fabien Wernli for his patch.
	* network plugin: A bug in the interaction between the Network plugin
	  and filter chains has been fixed: When a filter modified a field such
	  as the hostname, subsequent values in the same network packets could
	  have ended up using the modified name rather than the original name.
	  Thanks to Sebastian Harl for identifying the problem.
	* oracle plugin: A memory leak has been fixed in the parameter handling.
	* python plugin: A memory leak has been fixed. Thanks to Sven Trenkel
	  for fixing this bug!

2011-10-14, Version 4.10.4
	* collectd: A mutex leak has been fixed in the meta data code. Thanks
	  to Rafal Lesniak for his patch.
	* collectd: Compatibility fixes for GCC 4.6 have been applied. Thanks
	  to Peter Green for his patch.
	* csv plugin: The line buffer size has been increased. Thanks to Colin
	  McCabe for the patch.
	* curl_json plugin: Don't use the "parent" node to build the type
	  instance, if it is empty. Compatibility with libyajl 2 has been
	  added. Thanks to "spupykin" of the Arch Linux project for the initial
	  code.
	* iptables plugin: Fix linking with some versions of libiptc.
	* irq plugin: Fix support for interrupts under Linux. The old code
	  assumed that interrupts have a numeric value -- this is no longer
	  true for Linux. Thanks to Bostjan Skufca for implementing this.
	* notify_desktop plugin: Compatibility with libnotify 0.7 has been
	  added. Thanks to Samuli Suominen for his patch.
	* processes plugin: Fix handling of regular expressions containing
	  spaces. Thanks for Sebastian Harl for fixing this.
	* rrdtool, rrdcached plugins: Improve precision of the XFF parameter.
	  Previously, values like 0.999 would have been rounded to 1.0. Thanks
	  to Francois-Xavier Bourlet for fixing this.
	* Various plugin: Set a multi-threading flag in libcurl. Thanks to Mike
	  Flisher for the fix.

2011-03-26, Version 4.10.3
	* Documentation: Several updates and additions. Thanks to Sebastian Harl.
	* collectd: Build issues (compiler warnings) have been fixed. Thanks to
	  Bruno Prémont.
	* collectd: Threshold subsection: Handling of NAN values in the
	  percentage calculation has been fixed.
	* collectd, java plugin, ntpd plugin: Several diagnostic messages have
	  been improved.
	* curl_json plugin: Handling of arrays has been fixed.
	* libvirt plugin: A bug in reading the virtual CPU statistics has been
	  fixed. Thanks to “JLPC” for reporting this problem.
	* modbus plugin: Compatibility with libmodbus 2.0.3 has been restored.
	* processes plugin: Potentially erroneous behavior has been fixed in an
	  error handling case.
	* python plugin: Fix dispatching of values from Python scripts to
	  collectd. Thanks to Gregory Szorc for finding and fixing this
	  problem.

2010-11-27, Version 4.10.2
	* Documentation: Various documentation fixes.
	* collectd: If including one configuration file fails, continue with
	  the rest of the configuration if possible.
	* collectd: Fix a bug in the read function scheduling. In rare cases
	  read functions may not have been called as often as requested.
	* collectd: Concurrency issues with errno(3) under AIX have been
	  fixed: A thread-safe version of errno has to be requested under AIX.
	  Thanks to Aurélien Reynaud for his patch.
	* collectd: A left-over hard-coded 2 has been replaced by the
	  configurable timeout value.
	* curl, memcachec, tail plugins: Fix handling of "DERIVE" data
	  sources. Matching the end of a string has been improved; thanks to
	  Sebastian Harl for the patch.
	* curl_json plugin: Fix a problem when parsing 64bit integers. Reading
	  JSON data from non-HTTP sources has been fixed.
	* netapp plugin: Pass the interval setting to the dispatch function.
	  Restore compatibility to NetApp Release 7.3. Thanks to Sven Trenkel
	  for the patch.
	* network plugin: Be less verbose about unchecked signatures, in order
	  to prevent spamming the logs.
	* notify_email plugin: Concurrency problems have been fixed.
	* python plugin: Set "sys.argv", since many scripts don't expect that
	  it may not be set. Thanks to Sven Trenkel for the patch.
	* rrdtool, rrdcached plugin: Fix a too strict assertion when creating
	  RRD files.
	* swap plugin: A bug which lead to incorrect I/O values has been
	  fixed.
	* value match: A minor memory leak has been fixed. Thanks to Sven
	  Trenkel for the patch.

2010-07-09, Version 4.10.1
	* Build system: Checking for "strtok_r" under Solaris has been fixed.
	* Portability: Fixes for Solaris 8 have been applied. Thanks to
	  Alexander Wuerstlein for his patch.
	* collectd: The shutdown speed when terminating the read threads has
	  been improved.
	* libcollectdclient: A format error in the PUTVAL command has been
	  removed. Thanks to Johan Van den Brande for fixing this.
	* df plugin: An error message shown when "cu_mount_getlist" fails has
	  been added.
	* processes plugin: Missing initialization code for IO members of a
	  struct has been added. Thanks to Aurélien Reynaud for fixing this.
	* python plugin: Memory leaks in the write and notification callbacks
	  have been fixed. A possible crash when the plugin was loaded but not
	  configured has been fixed. Thanks to Sven Trenkel for his patches.
	* snmp plugin: Verbosity with regard to unknown ASN types has been
	  increased. A build problem on PowerPC and ARM processors has been
	  fixed by Aurélien Reynaud; thanks!
	* powerdns plugin: Compatibility changes for PowerDNS 2.9.22 and above
	  have been applied. Thanks to Luke Heberling for his changes.

2010-05-01, Version 4.10.0
	* collectd: JSON output now includes the "dstypes" and "dsnames"
	  fields. This makes it easier for external applications to interpret
	  the data. Thanks to Chris Buben for his work.
	* collectd: The new "Timeout" option can be used to specify a
	  "timeout" for missing values. This is used in the threshold checking
	  code to detect missing values. Thanks to Andrés J. Díaz for the
	  patch.
	* apache plugin: Support for "IdleWorkers" (Apache 1.*: "IdleServers")
	  has been added.
	* curl plugin: The new "ExcludeRegex" allows to easily exclude certain
	  lines from the match.
	* curl_xml plugin: This new plugin allows to read XML files using cURL
	  and extract metrics included in the files. Thanks to Amit Gupta for
	  his work.
	* filecount plugin: The new "IncludeHidden" option allows to include
	  "hidden" files and directories in the statistics. Thanks to Vaclav
	  Malek for the patch.
	* logfile plugin: The new "PrintSeverity" option allows to include the
	  severity of a message in the output. Thanks to Clément Stenac for
	  his patch.
	* memcachec plugin: The new "ExcludeRegex" allows to easily exclude
	  certain lines from the match.
	* modbus plugin: This new plugin allows to read registers from
	  Modbus-TCP enabled devices.
	* network plugin: The new "Interface" option allows to set the
	  interface to be used for multicast and, if supported, unicast
	  traffic. Thanks to Max Henkel for his work.
	* openvpn plugin: The "CollectUserCount" and "CollectIndividualUsers"
	  options allow more detailed control over how to report sessions of
	  multiple users. Thanks to Fabian Schuh for his work.
	* pinba plugin: This new plugin receives timing information from the
	  Pinba PHP extension, which can be used for profiling PHP code and
	  webserver performance. Thanks to Phoenix Kayo for his work.
	* ping plugin: The new "MaxMissed" allows to re-resolve a hosts
	  address when it doesn't reply to a number of ping requests. Thanks
	  to Stefan Völkel for the patch.
	* postgresql plugin: The "Interval" config option has been added. The
	  plugin has been relicensed under the 2-clause BSD license. Thanks to
	  Sebastian Harl for his work.
	* processes plugin: Support for "code" and "data" virtual memory sizes
	  has been added. Thanks to Clément Stenac for his patch.
	* python plugin: Support for Python 3 has been implemented. Thanks to
	  Sven Trenkel for his work.
	* routeros plugin: Support for collecting CPU load, memory usage, used
	  and free disk space, sectors written and number of bad blocks from
	  MikroTik devices has been added.
	* swap plugin: Support for Linux < 2.6 has been added. Thanks to Lorin
	  Scraba for his patch.
	* tail plugin: The new "ExcludeRegex" allows to easily exclude certain
	  lines from the match. Thanks to Peter Warasin for his patch.
	* write_http plugin: The "StoreRates" option has been added. Thanks to
	  Paul Sadauskas for his patch.
	* regex match: The "Invert" option has been added. Thanks to Julien
	  Ammous for his patch.

2011-03-26, Version 4.9.5
	* Documentation: Several updates and additions. Thanks to Sebastian Harl.
	* collectd: Build issues (compiler warnings) have been fixed. Thanks to
	  Bruno Prémont.
	* collectd: Threshold subsection: Handling of NAN values in the
	  percentage calculation has been fixed.
	* collectd, java plugin, ntpd plugin: Several diagnostic messages have
	  been improved.
	* libvirt plugin: A bug in reading the virtual CPU statistics has been
	  fixed. Thanks to “JLPC” for reporting this problem.
	* processes plugin: Potentially erroneous behavior has been fixed in an
	  error handling case.
	* python plugin: Fix dispatching of values from Python scripts to
	  collectd. Thanks to Gregory Szorc for finding and fixing this
	  problem.

2010-11-27, Version 4.9.4
	* Documentation: Various documentation fixes.
	* collectd: If including one configuration file fails, continue with
	  the rest of the configuration if possible.
	* collectd: Fix a bug in the read function scheduling. In rare cases
	  read functions may not have been called as often as requested.
	* collectd: Concurrency issues with errno(3) under AIX have been
	  fixed: A thread-safe version of errno has to be requested under AIX.
	  Thanks to Aurélien Reynaud for his patch.
	* curl, memcachec, tail plugins: Fix handling of "DERIVE" data
	  sources. Matching the end of a string has been improved; thanks to
	  Sebastian Harl for the patch.
	* curl_json plugin: Fix a problem when parsing 64bit integers. Reading
	  JSON data from non-HTTP sources has been fixed.
	* netapp plugin: Pass the interval setting to the dispatch function.
	  Restore compatibility to NetApp Release 7.3. Thanks to Sven Trenkel
	  for the patch.
	* network plugin: Be less verbose about unchecked signatures, in order
	  to prevent spamming the logs.
	* notify_email plugin: Concurrency problems have been fixed.
	* python plugin: Set "sys.argv", since many scripts don't expect that
	  it may not be set. Thanks to Sven Trenkel for the patch.
	* rrdtool, rrdcached plugin: Fix a too strict assertion when creating
	  RRD files.
	* value match: A minor memory leak has been fixed. Thanks to Sven
	  Trenkel for the patch.

2010-07-09, Version 4.9.3
	* Build system: Checking for "strtok_r" under Solaris has been fixed.
	* Portability: Fixes for Solaris 8 have been applied. Thanks to
	  Aurélien Reynaud and Alexander Wuerstlein for their patches.
	* collectd: The shutdown speed when terminating the read threads has
	  been improved.
	* collectd-nagios: The format of the performance data has been fixed.
	* libcollectdclient: A format error in the PUTVAL command has been
	  removed. Thanks to Johan Van den Brande for fixing this.
	* df plugin: An error message shown when "cu_mount_getlist" fails has
	  been added.
	* processes plugin: Missing initialization code for IO members of a
	  struct has been added. Thanks to Aurélien Reynaud for fixing this.
	* python plugin: Memory leaks in the write and notification callbacks
	  have been fixed. A possible crash when the plugin was loaded but not
	  configured has been fixed. Thanks to Sven Trenkel for his patches.
	* rrdcached plugin: A build issue has been resolved. Thanks to
	  Thorsten von Eicken for the patch.
	* snmp plugin: Verbosity with regard to unknown ASN types has been
	  increased. A build problem on PowerPC and ARM processors has been
	  fixed by Aurélien Reynaud; thanks!
	* powerdns plugin: Compatibility changes for PowerDNS 2.9.22 and above
	  have been applied. Thanks to Luke Heberling for his changes.

2010-04-22, Version 4.9.2
	* Build system, various plugins: Fixes for AIX compatibility have been
	  added. Thanks to Manuel Sanmartin for his patches.
	* Build system: Checking for "nanosleep" on old Solaris machines has
	  been fixed. Thanks to Vincent McIntyre and Sebastian Harl for
	  figuring out a way to make this work.
	* collectd: Append a newline to messages written to STDERR.
	* collectd: Serialization of NANs in JSON format has been fixed.
	  Thanks to Chris Buben for pointing out the resulting syntax error.
	* collectd: Checks whether a "sleep" returned early have been added;
	  the cases are now handled correctly. Thanks to Michael Stapelberg
	  for the patch.
	* collectd: Continue reading files in a directory when parsing one
	  file fails.
	* apache plugin: Collection of the number of active connections has
	  been fixed for Apache 2.*.
	* contextswitch plugin: Handle large counter/derive values correctly.
	  Thanks to Martin Merkel for reporting the bug.
	* exec plugin: Error messages have been improved. The "running" flag
	  is now cleared correctly when forking a child fails.
	* iptables plugin: Fix a violation of aliasing rules. This resolves a
	  warning / error with new GCC versions. Thanks to Jan Engelhardt for
	  the work-around.
	* java plugin: The Java API files are now packaged into a .jar file.
	  Thanks to Amit Gupta for his patch.
	* network plugin: Fix a segmentation fault when receiving packets with
	  an unknown data source type.
	* network plugin: A memory leak when receiving encrypted network
	  packets has been fixed.
	* openvpn plugin: Fix naming schema when reading "MULTI1" type status
	  files.
	* oracle plugin: Fix checking for lost connections and reconnect in
	  this case. Thanks to Sven Trenkel for pointing out the problem.
	* unixsock plugin: A memory leak in the "LISTVAL" command has been
	  fixed. Thanks to Peter Warasin for pointing it out.
	* write_http plugin: Use the "any" authentication schema. This used to
	  be "digest". Thanks to Paul Sadauskas for the patch.

2010-01-14, Version 4.9.1
	* Documentation: Some manpage fixes.
	* Default config: Added sample configuration for missing plugins.
	* apache plugin: Fix a segmentation fault in the config handling of
	  VerifyPeer / VerifyHost. Thanks to "plazmus" for his or her patch.
	* processes plugin: Fix handling of derive data sources.
	* rrdtool plugin: Fix a bug with random write timeouts. Due to an
	  incorrect initialization some files may be suspended basically
	  indefinitely. After flushing the files they were written regularly
	  again.
	* routeros plugin: Use the node name for the "host" field.
	* Monitorus.pm: Put the plugin into the "Collectd::Plugins" namespace.
	* Perl bindings: Fix a warning that was printed when building
	  debugging output.

2009-12-21, Version 4.9.0
	* contextswitch plugin: The new ContextSwitch plugin gathers the
	  number of context switches done by the CPU. Thanks to Patrik
	  Weiskircher for the patch.
	* cpu plugin: Support for SMP (multiple processors) under FreeBSD has
	  been added. Thanks to Doug MacEachern for the patch.
	* curl plugin: The “MeasureResponseTime” option has been added. Thanks
	  to Aman Gupta for the patch.
	* df plugin: Collecting the inode count and reserved space has been
	  added. Thanks to Patrik Weiskircher for the patch.
	* exec plugin: The environment variables “COLLECTD_INTERVAL” and
	  “COLLECTD_HOSTNAME” are now set before executing the application.
	* Monitorus plugin: This Perl-based plugin to query statistics from
	  mon.itor.us has been added. Thanks to Jeff Green for the patch.
	* netapp plugin: New plugin to collect statistics from NetApp filers.
	  Thanks to Sven Trenkel of the noris network AG for the patch.
	* network plugin: Statistics collection about the plugin itself has
	  been implemented.
	* openvpn plugin: Add support for more versions of the “status file”.
	  Thanks to Marco Chiappero for the patch.
	* OpenVZ plugin: This Perl-based plugin to gather OpenVZ statistics
	  has been added. Thanks to Jonathan Kolb for the patch.
	* ping plugin: The config options "SourceAddress" and "Device"
	  have been added. Thanks to Sebastian Harl for the patch.
	* processes plugin: Collection of IO-metrics has been added. Thanks to
	  Andrés J. Díaz for the patch.
	* python plugin: The new Python plugin integrates a Python interpreter
	  into collectd and allows to execute plugins written in the scripting
	  language. Thanks to Sven Trenkel for his work.
	* routeros plugin: The new RouterOS plugin queries interface and
	  wireless registration statistics from RouterOS.
	* Various plugins: AIX support has been added to the cpu, disk,
	  interface, load, memory, processes, and swap plugins. Thanks to
	  Manuel Sanmartin for his patches.
	* hashed match: This match for simple load balancing and redundant
	  storage has been added.
	* scale target: This target to scale (multiply) values by an arbitrary
	  value has been added.

2010-04-22, Version 4.8.5
	* collectd: Append a newline to messages written to STDERR.
	* network plugin: Fix a segmentation fault when receiving packets with
	  an unknown data source type.

2010-04-07, Version 4.8.4
	* Build system, various plugins: Fixes for AIX compatibility have been
	  added. Thanks to Manuel Sanmartin for his patches.
	* Build system: Checking for "nanosleep" on old Solaris machines has
	  been fixed. Thanks to Vincent McIntyre and Sebastian Harl for
	  figuring out a way to make this work.
	* collectd: Serialization of NANs in JSON format has been fixed.
	  Thanks to Chris Buben for pointing out the resulting syntax error.
	* collectd: Checks whether a "sleep" returned early have been added;
	  the cases are now handled correctly. Thanks to Michael Stapelberg
	  for the patch.
	* collectd: Continue reading files in a directory when parsing one
	  file fails.
	* apache plugin: Collection of the number of active connections has
	  been fixed for Apache 2.*.
	* exec plugin: Error messages have been improved. The "running" flag
	  is now cleared correctly when forking a child fails.
	* iptables plugin: Fix a violation of aliasing rules. This resolves a
	  warning / error with new GCC versions. Thanks to Jan Engelhardt for
	  the work-around.
	* java plugin: The Java API files are now packaged into a .jar file.
	  Thanks to Amit Gupta for his patch.
	* network plugin: A memory leak when receiving encrypted network
	  packets has been fixed.
	* oracle plugin: Fix checking for lost connections and reconnect in
	  this case. Thanks to Sven Trenkel for pointing out the problem.
	* unixsock plugin: A memory leak in the "LISTVAL" command has been
	  fixed. Thanks to Peter Warasin for pointing it out.
	* write_http plugin: Use the "any" authentication schema. This used to
	  be "digest". Thanks to Paul Sadauskas for the patch.

2010-01-14, Version 4.8.3
	* Documentation: Some manpage fixes.
	* rrdtool plugin: Fix a bug with random write timeouts. Due to an
	  incorrect initialization some files may be suspended basically
	  indefinitely. After flushing the files they were written regularly
	  again.

2009-12-18, Version 4.8.2
	* Build system, java plugin: Don't use “find -L” to search for Java
	  headers, because it's a GNU extension.
	* Build system: Support for parallel builds has been improved. Thanks
	  Sebastian Harl and Stefan Völkel for looking into this.
	* collectd: Print error messages to STDERR if no log plugin has been
	  loaded.
	* genericjmx plugin: Close and re-open the connection upon I/O-errors.
	* gmond plugin: Fix typos which caused syntax errors.
	* memory plugin: Handling of >4 Gbyte of memory has been fixed.
	* network plugin: The license has been changed to LGPL 2.1.
	* oracle plugin: Reconnect to the database if the connection dies.
	* rrdcached plugin: Work-around for a bug in RRDtool 1.4rc2 has been
	  added.
	* snmp plugin: Handling of negative values has been fixed. Strings
	  containing control characters are now interpreted as hex-strings.
	* unixsock plugin: A memory leak in the LISTVAL command has been
	  fixed. Thanks to Ben Knight for his patch.

2009-10-04, Version 4.8.1
	* Build system: Issues when building the iptables plugin have been
	  fixed.
	* exec plugin: Clear the signal block mask before calling exec(2).
	* perl plugin: Declare the “environ” variable. This solves build
	  issues on some platforms.
	* processes plugin: Remove unnecessary call of realloc(3). Thanks to
	  Andrés J. Díaz for the patch.
	* unixsock plugin: Fix a (well hidden) race condition related to file
	  descriptor handling.

2009-09-13, Version 4.8.0
	* collectd: Two new data source types, “DERIVE” and “ABSOLUTE”, have
	  been added. “DERIVE” can be used for counters that are reset
	  occasionally. Thanks to Mariusz Gronczewski for implementing this.
	* thresholds: The advanced threshold options “Percentage”, “Hits”, and
	  “Hysteresis” have been added. Thanks to Andrés J. Díaz for his
	  patches.
	* curl_json plugin: The new cURL-JSON plugin reads JSON files using
	  the cURL library and parses the contents according to user
	  specification. Among other things, this allows to read statistics
	  from a CouchDB instance. Thanks to Doug MacEachern for the patch.
	* df plugin: Using the new “ReportByDevice” option the device rather
	  than the mount point can be used to identify partitions. Thanks to
	  Paul Sadauskas for the patch.
	* dns plugin: The possibility to ignore numeric QTypes has been added.
	  Thanks to Mirko Buffoni for the patch.
	* GenericJMX plugin: The new, Java-based GenericJMX plugin allows to
	  query arbitrary data from a Java process using the “Java Management
	  Extensions” (JMX).
	* madwifi plugin: The new MadWifi plugin collects information about
	  Atheros wireless LAN chipsets from the MadWifi driver. Thanks to
	  Ondrej Zajicek for his patches.
	* network plugin: The receive- and send-buffer-sizes have been made
	  configurable, allowing for bigger and smaller packets. Thanks to
	  Aman Gupta for the patch.
	* olsrd plugin: The new OLSRd plugin queries routing information from
	  the “Optimized Link State Routing” daemon.
	* rrdtool plugin: A new configuration option allows to define a random
	  write delay when writing RRD files. This spreads the load created by
	  writing RRD files more evenly. Thanks to Mariusz Gronczewski for the
	  patch.
	* swap plugin: The possibility to collect swapped in/out pages has
	  been added to the Swap plugin. Thanks to Stefan Völkel for the
	  patch.
	* tokyotyrant plugin: The new TokyoTyrant plugin reads the number of
	  records and file size from a running Tokyo Tyrant server. Thanks to
	  Paul Sadauskas for the patch.
	* unixsock plugin: Add the “GETTHRESHOLD” command. This command can be
	  used to query the thresholds configured for a particular identifier.
	* write_http plugin: The new Write HTTP plugin sends the values
	  collected by collectd to a web-server using HTTP POST requests.
	  Thanks to Paul Sadauskas for the patch.
	* zfs_arc plugin: The new ZFS ARC plugin collects information about
	  the “Adaptive Replacement Cache” (ARC) of the “Zeta File-System”
	  (ZFS). Thanks to Anthony Dewhurst for the patch.
	* empty_counter match: The new Empty Counter match matches value
	  lists, where at least one data source is of type COUNTER and the
	  counter value of all counter data sources is zero.

2009-12-18, Version 4.7.5
	* Build system, java plugin: Don't use “find -L” to search for Java
	  headers, because it's a GNU extension.
	* Build system: Support for parallel builds has been improved. Thanks
	  Sebastian Harl and Stefan Völkel for looking into this.
	* collectd: Print error messages to STDERR if no log plugin has been
	  loaded.
	* memory plugin: Handling of >4 Gbyte of memory has been fixed.
	* network plugin: The license has been changed to LGPL 2.1.
	* oracle plugin: Reconnect to the database if the connection dies.
	* rrdcached plugin: Work-around for a bug in RRDtool 1.4rc2 has been
	  added.
	* snmp plugin: Handling of negative values has been fixed. Strings
	  containing control characters are now interpreted as hex-strings.
	* unixsock plugin: A memory leak in the LISTVAL command has been
	  fixed. Thanks to Ben Knight for his patch.

2009-10-03, Version 4.7.4
	* Build system: Issues when building the iptables plugin have been
	  fixed.
	* exec plugin: Clear the signal block mask before calling exec(2).
	* perl plugin: Declare the “environ” variable. This solves build
	  issues on some platforms.
	* processes plugin: Remove unnecessary call of realloc(3). Thanks to
	  Andrés J. Díaz for the patch.
	* unixsock plugin: Fix a (well hidden) race condition related to file
	  descriptor handling.

2009-09-13, Version 4.7.3
	* collectd: Fix a possible but very rare invalid “free” in the caching
	  code. Thanks to Sebastian Harl for the patch.
	* collectd: Remove old values when a cache entry is marked as missing.
	  This way the “GETVAL” command of the UnixSock plugin doesn't return
	  old, no longer valid values when this happens. Thanks to Andrés J.
	  Díaz for the patch.
	* collectd: The “plugin_unregister_read” function has been fixed.
	* apache, ascent, bind, curl, nginx plugins: Advise the cURL library
	  to follow redirects. Thanks to Joey Hess for reporting this bug.
	* df plugin: Check the ignorelist before stating the file system,
	  possibly reducing the number of stats considerably. Thanks to Joey
	  Hess for reporting this bug.
	* iptables plugin: Support for the new libiptc API has been added.
	  Thanks to Sebastian Harl for the patch. The build system has been
	  updated to the plugin only includes the shipped header files when it
	  is linked with the shipped library, too.
	* java plugin: Delay creating the JVM until after the daemon has
	  forked. The JVM internally creates threads that are lost when
	  forking. This means that Java-based plugins are now configured
	  during the init-phase, i. e. later than other plugins.
	* libvirt plugin: Re-connect to libvirtd if connecting fails. Thanks
	  to Alan Pevec for the patch.
	* network plugin: Fix the handling of the “CacheFlush” option: The
	  value was assigned to a wrong variable. The initialization of the
	  gcrypt library, which is used for signing / encrypting traffic, has
	  been fixed. Thanks to Luke Heberling for the patch.
	* powerdns plugin: Set a timeout when reading data from the datagram
	  socket. Handling of the “LocalSocket” option has been fixed.  An
	  incorrectly used “type” has been corrected. Thanks to Luke Heberling
	  for his patches.

2009-07-19, Version 4.7.2
	* Build system: Support for `DESTDIR' has been fixed in the Java
	  bindings.
	* collectd: Okay-notifications have been fixed. Thanks to Andrés J.
	  Díaz for fixing this bug.
	* collectd: A programming error has been fixed in the notification
	  code. The bug may result in an assertion failure.
	* memcached plugin: Portability fix for Solaris. Thanks to Amit Gupta
	  for reporting the bug.
	* ping plugin: Link the plugin with libm.

2009-06-02, Version 4.7.1
	* Build system: Detection of Java has been improved and missing
	  details have been added to the configuration summary. Support for
	  libtool 2.2 has been added.
	* collectd: Two bugs with the threshold checking have been fixed. The
	  first one prevented thresholds to be checked at all, the second one
	  caused wrong behavior with the persistency option. Thanks to Andrés
	  J. Díaz for fixing these problems.
	* collectd: Handling of the `Include' configuration option has been
	  fixed.
	* rrdtool plugin: Make sure initialization is run only once. This
	  resolves problems under Solaris and potentially other systems.
	  Thanks to Amit Gupta for reporting this bug.
	* java plugin: Make it possible to use dots ('.') instead of slashes
	  ('/') as the class separator. Thanks to Randy Rizun for pointing
	  this out.
	* swap plugin: A work-around for 32-bit Solaris has been added. Thanks
	  to Doug MacEachern for the patch.

2009-05-11, Version 4.7.0
	* apache plugin: Support to query multiple servers has been added.
	  Thanks to Amit Gupta for the patch.
	* apache plugin: Handling of lighttpd's scoreboard statistics has been
	  improved. Thanks to Amit Gupta for the patch.
	* conntrack plugin: The new conntrack plugin collects the connection
	  tracking table size. Thanks to Tomasz Pala for the patch.
	* fscache plugin: The new fscache plugin collects statistics about
	  Linux' file-system based caching framework. Thanks to Edward
	  Konetzko for the patch.
	* gmond plugin: The new gmond plugin can receive and interpret
	  multicast traffic from Ganglia's gmond daemon.
	* java plugin: The new java plugin exports the collectd API to Java,
	  making it possible to write extensions to collectd in Java.
	* memcachec plugin: The new memcachec plugin queries data from a
	  memcached daemon and parses it similar to the cURL plugin. Thanks to
	  Doug MacEachern for the initial code.
	* memcached plugin: Support for connections over UNIX domain sockets
	  has been added. Thanks to Franck Lombardi for the patch.
	* memory plugin: Support for OpenBSD and possibly other *BSDs has been
	  added. Thanks to Simon Kuhnle for the patch.
	* mysql plugin: Support to query multiple databases has been added.
	  Thanks to Doug MacEachern for the patch.
	* mysql plugin: Master/slave statistics have been added.
	* mysql plugin: Lock statistics have been added. Thanks to Rodolphe
	  Quiédeville for the patch.
	* network plugin: The possibility to sign or encrypt network traffic
	  has been added.
	* protocols plugin: The new protocols plugin provides information
	  about network protocols, such as IP, TCP and UDP.
	* snmp plugin: The intervals given in the configuration of the SNMP
	  plugin must no longer be a multiple of the global interval.
	* table plugin: The new Table plugin provides parsing for table-like
	  structured files, such as many files beneath /proc.
	* ted plugin: The new TED plugin reads power consumption measurements
	  from “The Energy Detective” (TED). Thanks to Eric Reed for this
	  plugin.
	* onewire plugin: The new `Interval' option allows collecting
	  information from OneWire sensors at arbitrary intervals.
	* ping plugin: Support for collecting the drop rate and standard
	  deviation of round-trip times has been added.
	* uptime plugin: The new uptime plugin can collect the server's
	  uptime. Thanks to Marco Chiappero for the patch.

2009-09-10, Version 4.6.5
	* collectd: Remove old values when a cache entry is marked as missing.
	  This way the “GETVAL” command of the UnixSock plugin doesn't return
	  old, no longer valid values when this happens. Thanks to Andrés J.
	  Díaz for the patch.
	* apache, ascent, bind, curl, nginx plugins: Advise the cURL library
	  to follow redirects. Thanks to Joey Hess for reporting this bug.
	* df plugin: Check the ignorelist before stating the file system,
	  possibly reducing the number of stats considerably. Thanks to Joey
	  Hess for reporting this bug.
	* iptables plugin: Support for the new libiptc API has been added.
	  Thanks to Sebastian Harl for the patch. The build system has been
	  updated to the plugin only includes the shipped header files when it
	  is linked with the shipped library, too.
	* libvirt plugin: Re-connect to libvirtd if connecting fails. Thanks
	  to Alan Pevec for the patch.
	* powerdns plugin: Set a timeout when reading data from the datagram
	  socket. Handling of the “LocalSocket” option has been fixed.  An
	  incorrectly used “type” has been corrected. Thanks to Luke Heberling
	  for his patches.

2009-07-18, Version 4.6.4
	* collectd: Okay-notifications have been fixed. Thanks to Andrés J.
	  Díaz for fixing this bug.
	* collectd: A programming error has been fixed in the notification
	  code. The bug may result in an assertion failure.
	* memcached plugin: Portability fix for Solaris. Thanks to Amit Gupta
	  for reporting the bug.

2009-06-02, Version 4.6.3
	* Build system, various plugins: Many build fixes for FreeBSD,
	  OpenBSD, NetBSD, Solaris and Mac OS X. Big thanks to Doug MacEachern
	  for many fixes and providing a build system for many platforms,
	  Ulf Zimmermann for providing a FreeBSD system and Simon Kuhnle for
	  providing an OpenBSD system.
	* collectd: Two bugs with the threshold checking have been fixed. The
	  first one prevented thresholds to be checked at all, the second one
	  caused wrong behavior with the persistency option. Thanks to Andrés
	  J. Díaz for fixing these problems.
	* collectd: Handling of the `Include' configuration option has been
	  fixed.
	* battery plugin: Don't complain about a missing directory every
	  interval.
	* exec plugin: Allow executed programs to close STDERR. Thanks to
	  Thorsten von Eicken for reporting this problem.
	* irq plugin: Fix handling of overflowing 32-bit counters. Thanks to
	  Tomasz Pala for the patch.
	* perl plugin: Portability build-fixes. Thanks to Doug MacEachern for
	  the patch.
	* memory plugin: Fix a potential problem under Solaris.
	* swap plugin: A work-around for 32-bit Solaris has been added. Thanks
	  to Doug MacEachern for the patch.

2009-03-18, Version 4.6.2
	* collectd: Some Solaris utility code has been improved.
	* filter subsystem: Allow `Chains' without default targets.
	* liboping: A patch to comply with strict aliasing rules has been
	  added.
	* timediff match: Fix a typo: The match was registered with a wrong
	  name which prevented this match to be used as documented. Thanks to
	  Bruno Prémont for finding this problem.
	* bind plugin: Fix collection of the cached RR sets. The number of RR
	  sets currently in the cache was collected as a counter value, which
	  is nonsense. Thanks to Bruno Prémont for implementing this.
	* dns plugin: Don't pass NULL to `pcap_open_live': Some systems,
	  primarily BSDs, don't take it well and crash.
	* oracle plugin: Portability to 64 bit systems has been improved.
	* postgresql plugin: The default configuration has been improved.
	* rrdtool plugin: Fix a possible race condition: If the network plugin
	  is brought and dispatches a value before the rrdtool plugin is
	  initialized, the daemon may crash.

2009-02-22, Version 4.6.1
	* collectd: Many documentation fixes.
	* Collectd::Unixsock: Error handling has been improved.
	* regex match: Don't link with the PCRE library.
	* bind plugin: Various bugs have been fixed. Thanks to Bruno Prémont
	  for finding and fixing most of them.
	* ipmi plugin: Fix an off-by-one error which could cause segmentation
	  faults. Thanks to Peter Holik for his patch.

2009-02-16, Version 4.6.0
	* collectd: Added the `filter chain' infrastructure, which allows the
	  user to use `matches' and `targets' to control value processing.
	* collectd: The new `-T' command line argument allows more in-depth
	  testing of a configuration. Thanks to Doug MacEachern for the patch.
	* collectd-nagios: The Nagios integration command has been updated to
	  use libcollectdclient. The `percentage' aggregation function has
	  been added. Thanks to Fabian Linzberger for the patch.
	* libcollectdclient: A library which abstracts communication with the
	  unixsock plugin for clients has been added.
	* regex match: Match values by their identifies using regular
	  expressions.
	* timediff match: Match for values with an invalid timestamp.
	* value match: Select values by their data sources' values.
	* notification target: Create and dispatch a notification.
	* replace target: Replace parts of an identifier using regular
	  expressions.
	* set target: Set (overwrite) entire parts of an identifier.
	* bind plugin: This new plugin uses the new HTTP/XML interface to BIND
	  statistics, allowing very detailed name server statistics. Thanks to
	  Bruno Prémont for this plugin.
	* cpu plugin: Report `interrupt' separately when using
	  sysctlbyname(3) (used under *BSD). Support for sysctl(3), for
	  example for native OpenBSD support, has been added. Thanks to Simon
	  Kuhnle for the patch.
	* csv plugin: Make it possible to write values to STDOUT instead of
	  files. This is meant for testing purposes mostly. The output written
	  to STDOUT is compatible with the exec plugin. Thanks to Doug
	  MacEachern for the patch.
	* curl plugin: This new plugin can be used to read web pages and parse
	  them using the same mechanism that's used in the tail plugin.
	* dbi plugin: This new plugin allows you to connect to a variety of
	  relational databases and use SQL to gather custom statistics from
	  it. It is similar to the already existing PostgreSQL plugin but uses
	  libdbi to communicate with the database(s).
	* interface plugin: Use the ignorelist framework when selecting /
	  ignoring interfaces. This allows one to use regular expressions to
	  select interfaces, too.
	* ipmi plugin: Handle temporary IPMI error conditions more gracefully.
	  Thanks to Bruno Prémont for this patch.
	* memcached plugin: Add hit-ratio metric. Thanks to Doug MacEachern
	  for the patch.
	* mysql plugin: Allow connecting to a database via the UNIX domain
	  socket, too. Thanks to Mirko Buffoni for the patch.
	* network plugin: Further performance improvements for the receive
	  code. This hopefully will help very large setups.
	* openvpn plugin: This new plugin collects statistics provided by the
	  OpenVPN daemon. Thanks to Doug MacEachern for the patch.
	* oracle plugin: This new plugin allows you to connect to an Oracle
	  database and use SQL to gather custom statistics from it. It is
	  similar to the already existing PostgreSQL plugin.
	* perl plugin: Compatibility fixes for broken versions of Perl 5.10
	  have been added.
	* perl plugin: Export the newly added plugin_write() to Perl plugins.
	* perl plugin: Added support for `notification meta data'.
	* perl plugin: Added support for the `filter chain' infrastructure by
	  allowing plugins to register `matches' and `targets'.
	* postgresql plugin: The preferred configuration syntax has been
	  updated to be in line with the syntax used by the new dbi and oracle
	  plugins. The compatibility code for the old syntax is present.
	  Support for the new `Result' blocks and the interval parameter has
	  been added.
	* processes plugin: Stacksize and virtual memory usage statistics have
	  been added. Portability fixes.
	* rrdcached plugin: This new plugin uses the (still in development)
	  RRD accelerator daemon, rrdcached. This daemon works very similar to
	  the original rrdtool plugin of collectd, but adds some more nice
	  features.
	* swap plugin: Code for OpenBSD (and possibly other *BSDs) has been
	  added.

2009-05-09, Version 4.5.4
	* Build system, various plugins: Many build fixes for FreeBSD,
	  OpenBSD, NetBSD, Solaris and Mac OS X. Big thanks to Doug MacEachern
	  for many fixes and providing a build system for many platforms,
	  Ulf Zimmermann for providing a FreeBSD system and Simon Kuhnle for
	  providing an OpenBSD system.
	* collectd: Fix a potential race condition when creating directories.
	* battery plugin: Don't complain about a missing directory every
	  interval.
	* dns plugin: Slight portability fixes.
	* exec plugin: Allow executed programs to close STDERR. Thanks to
	  Thorsten von Eicken for reporting this problem.
	* irq plugin: Fix handling of overflowing 32-bit counters. Thanks to
	  Tomasz Pala for the patch.
	* perl plugin: Portability build-fixes. Thanks to Doug MacEachern for
	  the patch.
	* rrdtool plugin: Fix a possible race condition: If the network plugin
	  is initialized and dispatches a value before the rrdtool plugin is
	  initialized, the daemon may crash.
	* memory plugin: Fix a potential problem under Solaris.

2009-02-22, Version 4.5.3
	* build system: The check for libupsclient even when `pkg-config' is
	  not available.
	* collectd: Fix error handling in the global cache.
	* Collectd::Unixsock: Error handling has been improved.
	* ascent plugin: Fix a memory leak. Thanks to Bruno Prémont for his
	  patch.
	* ipmi plugin: Fix an off-by-one error which could cause segmentation
	  faults. Thanks to Peter Holik for his patch.
	* tcpconns plugin: An endianness problem has been fixed in the *BSD
	  code. Thanks to "thated" for reporting this.

2009-01-02, Version 4.5.2
	* build system: Check for `mysql.h' and `mysql/mysql.h', since the
	  file may be in both locations, especially when the database was
	  installed in a non-standard path. Thanks to Dusty Doris for
	  reporting this.
	* build system: Handle the _POSIX_PTHREAD_SEMANTICS defined, needed by
	  Solaris, in the configure script automatically.
	* build system, tcpconns plugin: Check for `kvm_nlist' and
	  `kvm_openfiles' before enabling the plugin: Solaris provides a KVM
	  library with similar functions to the BSD variant, but doesn't
	  provide these necessary functions.
	* collectd.conf(5): Various fixes and clarifications.
	* collectd: Remove a GNUism (unnamed unions), thus improving
	  portability.
	* collectd, apcups plugin: Include "collectd.h" before <stdlib.h>.
	  This solves portability problems, especially for Solaris.
	* dns plugin: Fix a portability problem with NetBSD.
	* filecount plugin: Fix an off-by-one error. This error may cause a
	  segmentation fault.
	* network plugin: Fix the handling of `type' in the network protocol.
	  Due to a programming mistake, only 4 or 8 bytes would be copied to a
	  much larger buffer. This caused the `type' to be transferred much
	  more often than necessary. In some cases, e. g. the `cpu' and
	  `cpufreq' plugins being used at the same time, data may be corrupted
	  in those files. Thanks to Bruno Prémont for debugging and reporting
	  this issue.
	* processes plugin: Fix a possible segmentation fault when specifying
	  invalid configuration options.
	* unixsock plugin: Make sure the initialization function is run only
	  once. This resolves a file descriptor leak under systems which run
	  the initialization more than once, such as Solaris.

2008-10-16, Version 4.5.1
	* build system: Change `--enable-<plugin>' to abort with an error if
	  dependencies are not met. Thanks to Bruno Prémont for the patch.
	  Also, the poisoning of various string functions has been restricted
	  to debug builds.
	* collectd: Fix a memory leak in the global value cache. With every
	  *missing* value a couple of bytes would be leaked. Another memory
	  leak in the configuration handling code has been fixed. Thanks to
	  Niraj Tolia for reporting these issues.
	* collectd: Fix an off-by-one error in the ignorelist functionality.
	  When using regular expressions, the last character would be missing,
	  possibly matching differently from what one would expect.
	* collectdmon: Don't block SIGCHLD. This fixes a potential portability
	  problem.
	* collectd-nagios: Fix handling of the `-d' option. Thanks to Fabian
	  Linzberger for reporting the bug.
	* iptables plugin: Fix an off-by-one error. If a string was just one
	  character too long, it was truncated instead of reporting an error.
	* network plugin: Fix a memory leak in the configuration handling
	  code. Thanks to Niraj Tolia for reporting this issue.
	* perl plugin: Log an error message if bootstrapping `Collectd' fails.
	* postgresql plugin: Don't reopen connection during reinitialization.
	  This fixes a bug under Solaris and potentially other platforms.
	  Missing calls to `PQclear' have been added, too. This fixes memory
	  leaks. Thanks to ``Admin'' for reporting these bugs.
	* snmp plugin: Don't expect null-terminated strings from the Net-SNMP
	  library.
	* tail plugin: Call `clearerr(3)' after reading an EOF. This fixes
	  problems with some `libc's. Thanks to Matthias Lay for reporting the
	  bug.

2008-09-04, Version 4.5.0
	* collectd: Added the ability to flush certain identifiers.
	* collectd: The concept of `notification meta data' has been
	  introduced.
	* filecount plugin: The new filecount plugin counts the number of
	  files in a directory and its subdirectories.
	* ipmi plugin: Sensor names have been changed to ensure unique names.
	  Notifications upon added and removed sensors can now be generated.
	* notify_desktop plugin: This new plugin sends notifications to the
	  X desktop using the structure defined in the `Desktop Notification
	  Specification'.
	* notify_email plugin: This new plugin sends out notifications via
	  email, using the `esmtp' library.
	* onewire plugin: The new experimental(!) onewire plugin reads values,
	  such as temperatures, from sensors connected to the computer via the
	  onewire bus.
	* perl plugin: Improved synchronized access to internal data structures
	  and fixed a possible dead-lock.
	* perl plugin: Added the ability to flush certain identifiers and marked
	  plugin_flush_all() and plugin_flush_one() as deprecated in favor of
	  plugin_flush().
	* perl plugin: Added the ability to configure Perl plugins.
	* postgresql plugin: The new postgresql plugin collects statistics
	  about or from a PostgreSQL database.
	* processes plugin: The `ProcessMatch' option has been added.
	* rrdtool plugin: Implement throttling of the `update queue' to lessen
	  IO load.
	* tcpconns plugin: This plugin has been ported to OpenBSD.
	* thermal plugin: The new thermal plugin collects system temperatures
	  using Linux ACPI thermal zone data.

2009-01-02, Version 4.4.5
	* build system: Check for `mysql.h' and `mysql/mysql.h', since the
	  file may be in both locations, especially when the database was
	  installed in a non-standard path. Thanks to Dusty Doris for
	  reporting this.
	* build system: Handle the _POSIX_PTHREAD_SEMANTICS defined, needed by
	  Solaris, in the configure script automatically.
	* collectd.conf(5): Various fixes and clarifications.
	* apcups plugin: Include "collectd.h" before <stdlib.h>. This solves
	  portability problems, especially for Solaris.
	* dns plugin: Fix a portability problem with NetBSD.
	* network plugin: Fix the handling of `type' in the network protocol.
	  Due to a programming mistake, only 4 or 8 bytes would be copied to a
	  much larger buffer. This caused the `type' to be transferred much
	  more often than necessary. In some cases, e. g. the `cpu' and
	  `cpufreq' plugins being used at the same time, data may be corrupted
	  in those files. Thanks to Bruno Prémont for debugging and reporting
	  this issue.
	* unixsock plugin: Make sure the initialization function is run only
	  once. This resolves a file descriptor leak under systems which run
	  the initialization more than once, such as Solaris.

2008-10-16, Version 4.4.4
	* build system: Change `--enable-<plugin>' to abort with an error if
	  dependencies are not met. Thanks to Bruno Prémont for the patch.
	  Also, the poisoning of various string functions has been restricted
	  to debug builds.
	* collectd: Fix a memory leak in the global value cache. With every
	  *missing* value a couple of bytes would be leaked. Another memory
	  leak in the configuration handling code has been fixed. Thanks to
	  Niraj Tolia for reporting these issues.
	* collectd: Fix an off-by-one error in the ignorelist functionality.
	  When using regular expressions, the last character would be missing,
	  possibly matching differently from what one would expect.
	* collectdmon: Don't block SIGCHLD. This fixes a potential portability
	  problem.
	* collectd-nagios: Fix handling of the `-d' option. Thanks to Fabian
	  Linzberger for reporting the bug.
	* network plugin: Fix a memory leak in the configuration handling
	  code. Thanks to Niraj Tolia for reporting this issue.
	* perl plugin: Log an error message if bootstrapping `Collectd' fails.
	* tail plugin: Call `clearerr(3)' after reading an EOF. This fixes
	  problems with some `libc's. Thanks to Matthias Lay for reporting the
	  bug.

2008-09-01, Version 4.4.3
	* collectd: Fix a memory leak in the threshold checking code.
	* memcached plugin: Fix a too short timeout and a related file
	  descriptor leak.
	* memory plugin: A typo in the libstatgrab code has been fixed.
	* snmp plugin: Fix a possible memory leak.

2008-07-15, Version 4.4.2
	* build system: Use pkg-config to detect the upsclient library.
	* collectd: Try even harder to determine the endianess of the
	  architecture collectd is being built on.
	* disk plugin: Fix for Linux 2.4: A wrong field was used as the name
	  of disks.
	* dns plugin: Fix compilation errors with BIND versions 19991001
	  through 19991005.
	* network plugin: Bugfix in the init routine: The init function
	  cleared a buffer regardless of its contents. This could lead to lost
	  values under Solaris.
	* nginx plugin: Remove usage of the thread-unsafe `strtok' function.
	* vserver plugin: Remove usage of the thread-unsafe `readdir'
	  function.
	* wireless plugin: Work around incorrect noise and power values
	  returned by some broken drivers.

2008-06-03, Version 4.4.1
	* collectd: Fix the `DataSource' option within `Type' blocks. Thanks
	  to kyrone for reporting this.
	* collectd: Fixed min/max output in notifications generated by
	  threshold checking.
	* collectd-nagios: Fix the protocol used to communicate with the
	  daemon.
	* perl plugin: Fail noisily, but don't shutdown the daemon, if
	  initialization has errors. An issue with Perl 5.10 has been fixed.
	* teamspeak2 plugin: Fixed an out of bound array access. Thanks to
	  René Rebe and Siegmund Gorr for reporting this.

2008-05-06, Version 4.4.0
	* collectd: Internal code cleanups.
	* collectd: Added support for a `Flush' command in the unixsock and
	  exec plugins. This command can be used to force a plugin (or all) to
	  flush its values to disk.
	* collectd: Thresholds can now be configured to apply to one data
	  source only, making it possible to configure different thresholds
	  for each data source.
	* apache, nginx plugins: Added the possibility to disable host and/or
	  peer verification.
	* ascent plugin: The new ascent plugin reads and parses the statistics
	  page of an Ascent server.
	* cpu plugin: Support for the statgrab library has been added.
	* disk plugin: The possibility to ignore certain disks or collect only
	  specific disks has been added.
	* disk plugin: Support for the statgrab library has been added.
	* ipmi plugin: The new ipmi plugin uses the OpenIPMI library to read
	  sensor values via IPMI, the intelligent platform management
	  interface.
	* iptables plugin: The iptc library that is used by the iptables
	  plugin has been added to the distribution, because it is not
	  provided by all distributions and removed from at least one.
	* powerdns plugin: The new powerdns plugin reads statistics from an
	  authoritative or a recursing PowerDNS name server.
	* rrdtool plugin: The size of the files generated with the default
	  configuration has been decreased.
	* tail plugin: The new tail plugin can be used to gather statistics by
	  continuously reading from log files.
	* teamspeak2 plugin: The new teamspeak2 plugin connects to a
	  TeamSpeak2 server and collects statistics about the number of users
	  and number of channels.
	* users plugin: Support for the statgrab library has been added.
	* vmem plugin: The new vmem plugin collects very detailed statistics
	  about the virtual memory subsystem of Linux.

2008-08-30, Version 4.3.4
	* Build system: Improved detection of and linking with the statgrab
	  library.
	* collectd: Portability fixes, especially to determine endianess more
	  reliable.
	* Various plugins: Fix format strings.
	* disk plugin: A fix for giving disks under Linux 2.4 the right names
	  again has been applied.
	* memcached plugin: Fix a too short timeout and a related file
	  descriptor leak.
	* memory plugin: A typo in the libstatgrab code has been fixed.
	* network plugin: A fix in the initialization function solves problems
	  under Solaris.
	* nginx plugin: A thread-unsafe function has been replaced.
	* vserver plugin: A thread-unsafe function has been replaced.
	* wireless plugin: A work-around for broken wireless drivers has been
	  added.

2008-04-22, Version 4.3.3
	* build system: Improved detection of several libraries, especially if
	  they are in non-standard paths.
	* build system: Portability fixes: Automatically define "_REENTRANT"
	  if the libc expects it.
	* collectd: Error and warning messages have been improved.
	* collectd: Check for the BYTE_ORDER and BIG_ENDIAN defines before
	  using them.
	* apache plugin: Allocate new memory when reading a webpage instead of
	  using a buffer of static size.
	* exec plugin: Close (almost) all filedescriptors before exec(2)ing
	  the program.
	* hddtemp plugin: Error and warning messages have been improved.
	* sensors plugin: Fix sensor collection for some chip types.

2008-03-29, Version 4.3.2
	* collectd: Fix configuration of the `FailureMax', `WarningMax', and
	  `Persist' threshold options.
	* collectd: Fix handling of missing values in the global value cache.
	* collectd: Improved error messages when parsing the configuration.
	* sensors plugin: Fix temperature collection with libsensors4.
	* unixsock plugin: Fix mixed input and output operation on streams.
	* wireless plugin: Fix reading noise value.

2008-03-05, Version 4.3.1
	* exec plugin: Set supplementary group IDs.
	* network plugin:
	  + Use `memcpy' when constructing/parsing a package to avoid
	    alignment problems on weird architectures, such as Sparc.
	  + Translate doubles to/from the x86 byte representation to ensure
	    cross-platform compatibility.
	* ping plugin: Correct the handling of the `TTL' setting.
	* swap plugin: Reapply a patch for Solaris.
	* tcpconns plugin: Portability improvements.

2008-02-18, Version 4.3.0
	* collectd: Notifications have been added to the daemon. Notifications
	  are status messages that may be associated with a data instance.
	* collectd: Threshold checking has been added to the daemon. This
	  means that you can configure threshold values for each data
	  instance. If this threshold is exceeded a notification will be
	  created.
	* collectd: The new `FQDNLookup' option tells the daemon to use the
	  full qualified domain name as the hostname, not just the host part
	  es returned by `gethostname(2)'.
	* collectd: Support for more than one `TypesDB' file has been added.
	  This is useful when one such file is included in a package but one
	  wants to add custom type definitions.
	* collectd: The `Include' config option has been expanded to handle
	  entire directories and shell wildcards.
	* collectdmon: The new `collectdmon' binary detects when collectd
	  terminates and automatically restarts it again.
	* csv plugin: The CSV plugin is now able to store counter values as a
	  rate, using the `StoreRates' configuration option.
	* exec plugin: Handling of notifications has been added and the
	  ability to pass arguments to the executed programs has been added.
	* hddtemp plugin: The new `TranslateDevicename' option lets you
	  disable the translation from device names to major-minor-numbers.
	* logfile plugin: Handling of notifications has been added.
	* ntpd plugin: The new `ReverseLookups' can be used to disable reverse
	  domain name lookups in this plugin.
	* perl plugin: Many internal changes added support for handling multiple
	  threads making the plugin reasonably usable inside collectd. The API has
	  been extended to support notifications and export global variables to
	  Perl plugins; callbacks now have to be identified by name rather than a
	  pointer to a subroutine. The plugin is no longer experimental.
	* uuid plugin: The new UUID plugin sets the hostname to an unique
	  identifier for this host. This is meant for setups where each client
	  may migrate to another physical host, possibly going through one or
	  more name changes in the process. Thanks to Richard Jones from
	  Red Hat's Emerging Technology group for this plugin.
	* libvirt: The new libvirt plugin uses the `libvirt' library to query
	  CPU, disk and network statistics about guest systems on the same
	  physical server. Thanks to Richard Jones from Red Hat's Emerging
	  Technology group for this plugin.

2008-04-22, Version 4.2.7
	* build system: Improved detection of several libraries, especially if
	  they are in non-standard paths.
	* build system: Portability fixes: Automatically define "_REENTRANT"
	  if the libc expects it.
	* collectd: Error and warning messages have been improved.
	* collectd: Check for the BYTE_ORDER and BIG_ENDIAN defines before
	  using them.
	* apache plugin: Allocate new memory when reading a webpage instead of
	  using a buffer of static size.
	* exec plugin: Close (almost) all filedescriptors before exec(2)ing
	  the program.
	* hddtemp plugin: Error and warning messages have been improved.
	* sensors plugin: Fix sensor collection for some chip types.

2008-03-29, Version 4.2.6
	* collectd: Improved error messages when parsing the configuration.
	* sensors plugin: Fix temperature collection with libsensors4.
	* unixsock plugin: Fix mixed input and output operation on streams.
	* wireless plugin: Fix reading noise value.

2008-03-04, Version 4.2.5
	* apache plugin: Improved initialization and error messages.
	* exec plugin: Set supplementary group IDs.
	* network plugin:
	  + Create separate threads for reading from the socket and parsing
	    and dispatching incoming packets. Versions prior to this may have
	    problems in high-load situations, where the socket receive buffers
	    overflows, resulting in gaps in the data.
	  + Use `memcpy' when constructing/parsing a package to avoid
	    alignment problems on weird architectures, such as Sparc.
	  + Translate doubles to/from the x86 byte representation to ensure
	    cross-platform compatibility.
	* ping plugin: Correct the handling of the `TTL' setting.
	* rrdtool plugin: Ensure correct handling of the `RRATimespan' option.
	* swap plugin: Reapply a patch for Solaris.
	* tcpconns plugin: Portability improvements.

2008-01-21, Version 4.2.4
	* unixsock plugin: A bug in the unixsock plugin caused it not to set
	  the permission on the socket as documented in the manpage. Thanks to
	  Evgeny Chukreev for fixing this issue.
	* collectd: The documentation has been improved.

2007-12-28, Version 4.2.3
	* sensors plugin: Updated the plugin to build and work with version 3
	  of the libsensors library.

2007-12-15, Version 4.2.2
	* nginx plugin: Incorrect comparison of strings lead to a segfault
	  when using the plugin. Thanks to Saulius Grigaliunas for fixing
	  this.
	* logfile plugin: The config option `Timestamp' was handled
	  incorrectly and basically always active. Thanks to Luke Heberling
	  for fixing this.

2007-11-08, Version 4.2.1
	* tcpconns plugin: Don't complain about a missing file if IPv6 is not
	  enabled on the host.
	* snmp plugin: Fix a memory leak.

2007-10-27, Version 4.2.0
	* collectd: The new config option `Include' lets you include other
	  configfiles and thus split up your config into smaller parts. This
	  may be especially interesting for the snmp plugin to keep the data
	  definitions separate from the host definitions.
	* ipvs plugin: The new `ipvs' plugin collects IPVS connection statistics
	  (number of connections, octets and packets for each service and
	  destination). Thanks to Sebastian Harl for this plugin.
	* memcached plugin: The new `memcached' plugin connects to a memcached
	  daemon process and collects statistics of this distributed caching
	  system. Thanks to Antony Dovgal for contributing this plugin.
	* nginx plugin: The new `nginx' plugin reads the status page of an
	  nginx daemon and saves the handled connections and requests.
	* perl plugin: Many changes, including the added `EnableDebugger'
	  config option which lets you debug your Perl plugins more easily.
	* rrdtool plugin: Use the thread-safe RRD-library if available. Try to
	  be more thread-safe otherwise by locking calls to the library.
	* snmp plugin: Added the options `Scale' and `Shift' to Data-blocks to
	  correct the values returned by SNMP-agents. If a <data> block is
	  defined as `table' the instance is now optional. The sequence number
	  is used as the type-instance in this case. The new `InstancePrefix'
	  option allows to add arbitrary prefixes to the type-instance.
	* tcpconns plugin: The new `tcpconns' plugin collects the number of
	  certain TCP connections and what state they're in. This can be used
	  to see how many connections your FTP server has to handle or how
	  many outgoing connections your mailserver has open.

2008-01-11, Version 4.1.6
	* unixsock plugin: A bug in the unixsock plugin caused it not to set
	  the permission on the socket as documented in the manpage. Thanks to
	  Evgeny Chukreev for fixing this issue.
	* collectd: The documentation has been improved.

2007-12-27, Version 4.1.5
	* rrdtool plugin: Fix a memory leak that only occurred in very-low-
	  memory situations.
	* sensors plugin: Updated the plugin to build and work with version 3
	  of the libsensors library.

2007-11-08, Version 4.1.4
	* Build system: Improve detection of the rrd library, especially if
	  it's in a non-standard location.
	* Build system: A bug when parsing the argument for
	  `--with-libnetsnmp' has been fixed.
	* collectd: Implement `strerror_r' if the libc doesn't provide it.
	* rrdtool plugin: Fix a bug in the shutdown sequence that might cause
	  a deadlock or delay when shutting down the daemon.
	* snmp plugin: Fix a memory leak.

2007-10-24, Version 4.1.3
	* collectd: A build issue under Solaris has been resolved by renaming
	  data types.
	* rrdtool plugin: Use the thread-safe RRD-library if available. Try to
	  be more thread-safe otherwise by locking calls to the library.

2007-09-28, Version 4.1.2
	* apcups plugin: Fix reporting of the `load percent' data.
	* wireless plugin: Correct the handling of cards returning signal and
	  noise quality as percentage.
	* perl plugin: Fix a possible buffer overflow in get_module_name().
	* build system: Further improve the detection of libraries.
	* netlink plugin: Build issues under some older versions of the Linux
	  includes (i. e. Debian Sarge) have been fixed.
	* snmp plugin: Fix a potential segfault when a host times out. Add
	  support for the `timeticks' type. 

2007-09-12, Version 4.1.1
	* Build system: The detection of `libnetlink' has been improved.
	* collectd: The documentation has been fixed in numerous places.
	* exec plugin: Setting the group under which to run a program has been
	  fixed.
	* collectd: The `sstrerror' function was improved to work correctly
	  with the broken GNU version of `strerror_r'.
	* collectd: Write an error message to STDERR when loading of a plugin
	  fails.
	* apcups plugin: Fix the `types' used to submit the values: They still
	  has an `apcups_' prefix which doesn't work anymore.
	* rrdtool plugin: Create new RRD-files with the `begin' time set to
	  whatever the client thinks is `now'..

2007-09-01, Version 4.1.0
	* Build system: The build system has been changed to automatically
	  disable all plugins, which are missing dependencies. The dependency
	  checking has been removed from the plugins themselves to remove
	  redundancy.
	* Flexible interval: The interval of collected data is now sent along
	  with the data itself over the network, so that the interval-settings
	  of server and clients no longer needs to match.
	* netlink plugin: The new `netlink' plugin connects to the Linux
	  kernel using a netlink socket and uses it to query information about
	  interfaces, qdiscs and classes.
	* rrdtool plugin: The cache is now dumped to disk in an extra thread
	  to not block data collection.
	* snmp plugin: The new `snmp' plugin can read values from SNMP enabled
	  network devices, such as switches, routers, thermometers, rack
	  monitoring servers, etc. The collectd-snmp(5) manpage documents this
	  plugin.
	* unixsock plugin: Added the `LISTVAL' command.
	* xmms plugin: The new `xmms' plugin graphs the bitrate and frequency
	  of music played with xmms.

2007-09-28, Version 4.0.9
	* apcups plugin: Fix reporting of the `load percent' data.
	* wireless plugin: Correct the handling of cards returning signal and
	  noise quality as percentage.
	* perl plugin: Fix a possible buffer overflow in get_module_name().

2007-09-12, Version 4.0.8
	* collectd: The `sstrerror' function was improved to work correctly
	  with the broken GNU version of `strerror_r'.
	* collectd: Write an error message to STDERR when loading of a plugin
	  fails.
	* apcups plugin: Fix the `types' used to submit the values: They still
	  has an `apcups_' prefix which doesn't work anymore.
	* rrdtool plugin: Create new RRD-files with the `begin' time set to
	  whatever the client thinks is `now'..

2007-08-26, Version 4.0.7
	* documentation: Some typos have been fixed and some information has
	  been improved.
	* build system: Many fixes for detecting libraries in unusual places,
	  such as on RedHat systems. The affected libraries are `libcurl',
	  `libmysql', and `libupsclient'.
	* network plugin: Allow the `Port' option to be specified as a number
	  (i. e. without quotes).
	* nut plugin: A fix allows linking the nut plugin against
	  libupsclient, version >= 2.2.0.
	* processes plugin: Fix a potential segmentation fault.

2007-07-30, Version 4.0.6
	* sensors plugin: Fix the ignorelist functionality: Only the `type
	  instance' was used to match against the list, but the documentation
	  told otherwise. This release fixes the code, so it complies with the
	  documentation.
	* syslog plugin: Call `openlog' right when the plugin is loaded, so
	  configuration messages will end up in the logging facility.
	* conrtib/fedora: The contributed specfile for Fedora has been
	  updated.

2007-07-05, Version 4.0.5
	* Portability: More fixes for OpenBSD have been included.

2007-06-24, Version 4.0.4
	* cpu plugin: Fixed the Solaris code.
	* dns plugin: Fixed a build issue for OpenBSD.
	* interface plugin: Fixed the Solaris code.
	* load plugin: Fixed the alternative `/proc' Linux code.
	* memory plugin: Fixed the Solaris code.
	* oconfig: Don't require `-lfl' anymore.

2007-06-19, Version 4.0.3
	* cpu plugin: Fix the Darwin / Mac OS X code.
	* ping plugin: Use the return value of `getpid', not its address.
	* csv, rrdtool plugin: Fixed a bug that prevented an buffer to be
	  initialized correctly.
	* configure: Added `--with-nan-emulation' to aid cross compilation.

2007-06-12, Version 4.0.2
	* hddtemp and ntpd plugin: Corrected the parsing of port numbers when
	  they're given in numerically form.

2007-06-07, Version 4.0.1
	* iptables plugin: A bug in the configuration routine has been fixed.
	  Setting a comment in the configfile will no longer cause a
	  segmentation fault.

2007-06-03, Version 4.0.0
	* collectd: The plugin-infrastructure has been changed to allow for
	  more types of plugins, namely `write' and `log' plugins.
	* collectd: The read-function has been changed to read many plugins in
	  parallel, using threads. Thus, plugins generally need to use
	  thread-safe functions from now on.
	* collectd: The '-t' command line options allows to perform syntax tests
	  of the configuration file and exit immediately.
	* csv plugin: The new `csv' plugin handles output to `comma separated
	  values'-files.
	* rrdtool plugin: The new `rrdtool' plugin handles output to
	  RRD-files. Data can be cached to combine multiple updates into one
	  write to increase IO-performance.
	* network plugin: The new `network' plugin handles IO via the network.
	  It implements a different, much more extensible protocol which can
	  combine many values in one packet, decreasing the number of UDP-
	  packets being sent. It can read from and send to the network and
	  with the appropriate configuration even forward packets to other
	  networks.
	* unixsock plugin: The new `unixsock' plugin provides an interface to
	  communicate with the daemon while it is running. Right now the
	  commands `GETVAL' and `PUTVAL' are implemented, but more are to
	  come.
	* perl plugin: The new `perl' plugin allows you to write extensions
	  for collectd in the scripting-language Perl.
	* logfile plugin: The new `logfile' plugin writes logmessages to files
	  or STDOUT or STDERR.
	* syslog plugin: The new `syslog' plugin sends logmessages to the
	  system's syslog daemon.
	* entropy plugin: The new `entropy' plugin collects the amount of
	  entropy currently being available to the system.
	* exec plugin: The new `exec' plugin forks child processes and reads
	  back values provided by the forked processes.
	* iptables plugin: The new `iptables' plugin reads counters from
	  iptables rules. Thanks to Sjoerd van der Berg for contributing this
	  plugin.
	* irq plugin: The new `irq' plugin collects the IRQ-counters. Thanks
	  to Peter Holik for contributing this plugin.
	* nut plugin: The new `nut' plugin connects the upsd of the `network
	  ups tools' and reads information about the connected UPS.
	* apache plugin: Support for lighttpd's `BusyServers' (aka.
	  connections) field was added by Florent Monbillard.
	* collectd-nagios: The new `collectd-nagios' binary queries values
	  from collectd, parses them and exits according to Nagios-standards.
	* manpages: The manpages have been improved a lot.

2007-09-28, Version 3.11.7
	* wireless plugin: Correct the handling of cards returning signal and
	  noise quality as percentage.

2007-08-31, Version 3.11.6
	* processes plugin: Fix a potential segmentation fault.

2007-05-29, Version 3.11.5
	* configure: Added `AC_SYS_LARGEFILE' for LFS.
	* ntpd plugin: Fix a potential buffer overflow.
	* processes plugin: Fix a bug when run under Linux 2.4. All processes
	  were accounted as `zombies'.

2007-04-10, Version 3.11.4
	* dns plugin: Change the order of includes to make the plugin compile
	  under FreeBSD.

2007-03-30, Version 3.11.3
	* configure: Have the configure-script define `HAVE_LIBKSTAT' instead
	  of the unused `COLLECT_KSTAT'.

2007-02-11, Version 3.11.2
	* plugin: Catch NULL-pointer and try to fix them. Otherwise the
	  NULL-pointer may have been passed to `printf' which causes a
	  segfault with some libcs.

2007-02-10, Version 3.11.1
	* df plugin: Some wrong defines have been fixed so the plugin works
	  under Solaris again.
	* dns plugin: The usage of a struct has been fixed to work with
	  non-GNU libcs.
	* processes plugin: Some missing defines have been added so the plugin
	  compiles cleanly under FreeBSD and presumably other UNIXes.

2006-12-22, Version 3.11.0
	* collectd: The new command line option `-P' makes it easier for
	  distributors to change the location of PID-files.
	* collectd: The daemon shuts down faster now which makes it easier to
	  write init.d-scripts for it.
	* apache plugin: Increase the buffersize to 16k, because the 4k buffer
	  caused problems every now and then.
	* df plugin: New config options allow to ignore certain mountpoints,
	  filesystem types or devices.
	* dns plugin: The new dns plugin uses `libpcap' to capture DNS traffic
	  and interprets it. It collects traffic as well as qtype, opcode and
	  rcode counts.
	* email plugin: Sebastian Harl has contributed this plugin which
	  counts received mails in categories (e. g. ham, spam, virus), spam
	  score (as given by SpamAssassin) and check types.
	* mbmon plugin: Flavio Stanchina has contributed this plugin which
	  uses `mbmon' to gather information from sensors on the motherboard.
	* processes plugin: Collect detailed statistics for configured
	  processes, that's process and thread count, CPU usage, resident
	  segment size and pagefaults.
	* multimeter plugin: Peter Holik contributed a new plugin which
	  queries multimeters.
	* sensors plugin: Lubos Stanek has put much effort into improving this
	  plugin, including `extended naming', collection of voltage values
	  and the possibility to ignore certain values.

2006-12-21, Version 3.10.4
	* Max Kellermann has identified a bug in the server routine: When
	  opening a socket fails the daemon will (re)try opening the socket in
	  an endless loop, ultimately leading to a `EMFILE' error.

2006-11-04, Version 3.10.3
	* Lubos Stanek has identified a bug in the ntpd-plugin: When the
	  ntpd's reply was sent in more than one packet, the buffer size was
	  calculated incorrectly, resulting in the reading of uninitialized or
	  freed memory.

2006-11-01, Version 3.10.2
	* The sample config file has been improved.
	* Errors in the manpages have been corrected.
	* The ping-plugin now adds hosts during initialization, not during
	  startup. This speeds up startup when no network connectivity is
	  available. Also, the hosts are being added later when the network is
	  available.
	* Improved BSD-support for the df-plugin.
	* Fixed syntax errors in the swap-plugin for Mac OS X.
	* Fix a wrong structure being passed to `getnameinfo' in the ntpd-
	  plugin.
	* Don't disable the mysql-plugin if connecting to the database fails
	  during initialization. Instead, try again in increasing intervals.

2006-07-19, Version 3.10.1
	* A bug in the apcups plugin was fixed: Is the plugin is loaded, but
	  the apcups cannot be reached, unconnected sockets will pile up and
	  eventually lead to `Too many open files' errors.

2006-07-09, Version 3.10.0
	* The `disk' plugin has been ported to Darwin.
	* The `battery' plugin should work on many Apple computers now.
	* The `traffic' plugin can now ignore certain interfaces. Also,
	  statistics for sent/received packets and errors have been added.
	* A plugin to monitor APC UPSes using `apcupsd' has been added. Thanks
	  to Anthony Gialluca for contributing this plugin and providing me
	  with a test environment :)
	* A plugin for monitoring an NTP instance and the local clock drift
	  has been added.

2006-06-25, Version 3.9.4
	* The Solaris code in the `swap' plugin has been changed to reflect
	  the numbers returned by `swap -s'. Thanks to Christophe Kalt for
	  working this out.
	* The debugging system has been fixed to work with the Sun libc.
	* When built without librrd the variable `operating_mode' could be
	  uninitialized. Thanks to David Elliot for reporting the bug.

2006-06-01, Version 3.9.3
	* Fixed the ping-plugin under FreeBSD and Mac OS X. Potentially other
	  operating systems also profit from the changes, but I wasn't able to
	  check that.
	* Changed the build system to find the netinet-includes under FreeBSD
	  and therefore successfully build the `liboping' library there.

2006-05-09, Version 3.9.2
	* Applied a patch to the `liboping' library. Due to a bug in the
	  sequence checking the `ping' plugin stopped working after
	  approximately 7.6 days.

2006-05-09, Version 3.8.5
	* Applied a patch to the `liboping' library. Due to a bug in the
	  sequence checking the `ping' plugin stopped working after
	  approximately 7.6 days.

2006-04-21, Version 3.9.1
	* Build issues with Solaris and possible other architectures have been
	  resolved.
	* Problems when building the `apache'-plugin without `libcurl' have
	  been resolved.
	* A bug in the `ping' plugin has been fixed. Sorry folks.

2006-04-02, Version 3.9.0
	* A plugin to monitor the Apache webserver has been added.
	  <http://httpd.apache.org/>
	* A plugin to collect statistics about virtual servers using VServer.
	  <http://linux-vserver.org/> Thanks to Sebastian Harl for writing
	  this plugin :)
	* A plugin for wireless LAN cards has been added. It monitors signal
	  strength, link quality and noise ratio..
	* A plugin for Apple hardware sensors has been added.
	* An option to compile collectd with different `step' and `heartbeat'
	  settings has been added. The size of RRAs is no longer static but
	  calculated based on the settings for `step' and `width'.
	* The `ping' plugin can now be configured to use a certain TTL.
	* A plugin to monitor the hardware sensors of Apple computers has been
	  added.
	* The plugins `cpu', `memory', `processes' and `traffic' have been
	  ported to Mach/Darwin (Mac OS X).
	* The `log mode' has been contributed by Christophe Kalt. It writes
	  the data into text files rather than RRD files.

2006-04-09, Version 3.8.4
	* Applied patch by Vincent Stehlé which improves the disk-name
	  resolution in the `hddtemp' plugin for Linux systems.

2006-04-02, Version 3.8.3
	* Applied a patch by James Byers: The MySQL plugin was not working
	  with MySQL 5.0.2 or later.

2006-03-14, Version 3.8.2
	* `utils_mount.c' has been changed to not use the `MNTTAB' defined by
	  the GNU libc, because it points to `/etc/fstab' rather than
	  `/etc/mtab'.

2006-03-13, Version 3.8.1
	* Fixes for building collectd under FreeBSD, Mac OS X and Solaris.
	* Fixes in the debian `postinst' and `init.d' scripts.

2006-03-09, Version 3.8.0
	* The `ping' plugin no longer uses `libping' but a self written
	  library named `liboping'. With this library it's possible to ping
	  multiple IPv4 and IPv6 addresses and hostnames - in parallel.

2006-02-18, Version 3.7.2
	* A simple bug in the `battery' plugin has been fixed. It should now
	  work with ACPI based batteries as well. Thanks to Sebastian for
	  fixing this.
	* Fixing a bug that prevented collectd to be built without librrd.
	  Thanks to Werner Heuser for reporting it.

2006-02-04, Version 3.7.1
	* The new network code has been improved to build with older versions
	  of glibc.
	* Fix in `libping' sets the ICMP sequence on outgoing packets. Thanks
	  to Tommie Gannert for this patch.

2006-01-30, Version 3.7.0
	* The `battery' plugin has been added. It collects information about
	  laptop batteries..
	* The MySQL plugin has been improved: It now writes two more RRD
	  files, `mysql_qcache.rrd' and `mysql_threads.rrd'.
	* The `cpufreq' plugin now reads another file since the file it did
	  read so far causes much overhead in the kernel. Also, you need root
	  to read the old file, but not to read the new one.
	* The `hddtemp' plugin can now be configured to connect to another
	  address and/or port than localhost.
	* The `df' plugin now prefers `statvfs' over `statfs'.
	* The network code has been rewritten. collectd now supports unicast
	  and multicast, and IPv4 and IPv6. Also, the TTL of sent packages can
	  be set in the configfile.

2006-01-24, Version 3.6.2
	* Due to a bug in the configfile handling collectd wouldn't start in
	  client mode. This released fixes this.

2006-01-20, Version 3.6.1
	* Due to a bug in `configure.in' all modules and the binary were
	  linked against `libmysqlclient'. This issue is solved by this
	  release.

2006-01-17, Version 3.6.0
	* A config file has been added. This allows for loading only specific
	  plugins.
	* A `df' plugin has been added.
	* A `mysql' plugin has been added.
	* The `ping' plugin doesn't entirely give up hope when a socket error
	  occurred, but will back of and increase the intervals between tries.

2006-01-21, Version 3.5.2
	* Fixed yet another bug in the signal handling.. Stupid typo..
	* Improved the ping plugin to not give up on socket errors (backport
	  from 3.6.0).

2005-12-18, Version 3.5.1
	* The PID-file is now deleted correctly when shutting down the daemon.
	* SIGINT and SIGTERM are now handled correctly.

2005-12-16, Version 3.5.0 (Revision 326)
	* A bug in the `load' module under Solaris has been fixed.
	* The `users' module has been contributed by Sebastian Harl. It counts
	  currently logged in users.
	* The CPU module now works under FreeBSD without the use of
	  `libstatgrab', however SMP support is missing.
	* The default directories for the RRD files and the PID file now
	  depend on the compile time setting of `localstatedir'.

2005-11-15, Version 3.4.0 (Revision 236)
	* A PID-file is written to /var/run upon startup. Thanks to `Tommie'
	  from gentoo's bugzilla for writing the patch.
	* The build dependency for librrd has been removed. Binaries built
	  without librrd are client-only and will multicast their value as
	  with the `-c' argument.
	* A patch by Peter Holik adds a module for monitoring CPU frequencies.
	* The newly introduced `-f' switch prevents daemon initialization
	  (forking, closing standard filehandles, etc.) Thanks to Alvaro
	  Barcellos for this patch.

2005-11-04, Version 3.3.0 (Revision 216)
	* New modules have been added:
	  - `serial', for monitoring traffic on the serial interfaces
	  - `nfs', for graphing NFS procedure calls
	  - `tape', traffic from/to tape devices
	* The memory.rrd now accepts more than 4Gig of memory.

2005-10-26, Version 3.2.0 (Revision 200)
	* Support for graphing the processes has been added (thanks to Lyonel
	  Vincent)
	* If reading from hddtemp fails collectd will increase the time
	  between polls up to one day.
	* The init.d files have been improved.
	* Problems with the spec file have been fixed.

2005-10-16, Version 3.1.0 (Revision 194)
	* Added the `setsid' syscall to the startup code.
	* Support for hddtemp has been added (thanks to Vincent Stehlé)

2005-09-30, Version 3.0.0 (Revision 184)
	* The ability to send/receive data to/from the network (think
	  multicast) has been added.
	* Modules have been split up into shared libraries can be loaded at
	  runtime. The biggest advantage is that the core program doesn't need
	  to be linked against an external library.
	* A patch by George Kargiotakis has been applied: It fixes the sensors
	  behaviour then more than one sensor is being queried.

2005-09-16, Version 2.1.0 (Revision 172)
	* A module for swap statistics has been added.

2005-09-09, Version 2.0.0 (Revision 135)
	* Filenames can no longer be configured at program startup. The only
	  options as of this version are the directory and ping hosts.
	* CPU statistics now include Wait-IO. If provided under Linux IRQ and
	  Soft-IRQ statistics are added to `System'. 
	* Diskstats now collect read and write bytes, not sectors.
	* Ping statistics can now be collected for more than one host. There
	  is no default any more: If no host is given no host will be pinged.
	* A self-written patch for libping has been applied so it builds
	  cleanly.

2005-09-01, Version 1.8.1 (Revision 123)
	* Much improved configure-script: libraries and features may now be
	  disabled.
	* More detailed warnings/error messages when RRD update fails.

2005-08-29, Version 1.8.0:
	* Support for collecting disk statistics under Solaris.

2005-08-25, Version 1.7.0:
	* Support for libstatgrab[1] for load, memory usage and network
	  traffic. CPU- and disk-usage are not (yet) supported, since
	  libstatgrab returns insufficient information. I will contact the
	  authors.
	* Improved the CPU-initialization code for Solaris. Apparently CPUs
	  aren't necessarily counted linear which is now handled correctly.
	[1]: http://www.i-scream.org/libstatgrab/

2005-08-21, Version 1.6.0:
	* Basic support for Solaris: System load and cpu-usage can be
	  collected under Solaris, too. Other stats will follow later.
	* Many fixes in the autoconf-script
	* Collection/Museum scripts have been added under contrib/museum
	* collectd may now be started in unprivileged mode, though ping
	  statistics will not work.

2005-07-17, Version 1.5.1:
	* Diskstats-RRDs now use major/minor for naming. Some systems have
	  weird strings as disk-names..

2005-07-17, Version 1.5:
	* A new module, diskstats, has been added. It collects information
	  about the disks and partitions.

2005-07-11, Version 1.4.2:
	* The meminfo module has been changed to work with more platforms
	  and/or kernel versions.

2005-07-10, Version 1.4.1: Correct traffic stats
	* The traffic rrd-file is now created with DS-type `COUNTER' which I
	  forgot to correct when I changed that module.

2005-07-09, Version 1.4: More traffic stats
	* Traffic is now collected for all interfaces that can be found
	* Temperature-statistics are read from lm-sensors if available

2005-07-08, Version 1.3: CPU stats
	* Collecting CPU statistics now

2005-07-12, Version 1.2: Using syslog
	* collectd is now using the syslog facility to report errors, warnings
	  and the like..
	* The default directory is now /var/db/collectd

2005-07-10, Version 1.1: Minor changes
	* Nothing really useful to say ;)

2005-07-09, Version 1.0: Initial Version
	* The following modules are provided:
	  * Load average
	  * Ping time
	  * Traffic
	  * Memory info<|MERGE_RESOLUTION|>--- conflicted
+++ resolved
@@ -1,4 +1,3 @@
-<<<<<<< HEAD
 2014-01-26, Version 5.4.1
 	* amqp plugin: Add support for RabbitMQ 0.4.x to avoid compiler
 	  warnings. Thanks to Sebastian Harl for implementing this.
@@ -74,7 +73,7 @@
 	* write_riemann plugin: The "TTLFactor" option has been added.
 	* zfs_arc plugin: Support for FreeBSD has been added. Thanks to Xin Li
 	  for his patch.
-=======
+
 2015-02-26, Version 5.3.2
 	* Build system: Numerous fixes. Thanks to Bjørn Nordbø, Jim Radford,
 	  KOMEDA Shinji, Lauri Tirkkonen, Manuel Luis Sanmartin Rozada, Marc
@@ -163,7 +162,6 @@
 	  Fournier. #821
 	* write_riemann: Receive acknowledge message when using TCP. Thanks to
 	  John-John Tedro.
->>>>>>> 7f8f2f96
 
 2013-07-13, Version 5.3.1
 	* Documentation: Various fixes.
